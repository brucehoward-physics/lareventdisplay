////////////////////////////////////////////////////////////////////////
/// \file   DrawGausHits_tool.cc
/// \author T. Usher
////////////////////////////////////////////////////////////////////////

#include "lardataobj/RecoBase/Hit.h"
#include "lardataobj/RecoBase/Wire.h"
#include "lareventdisplay/EventDisplay/RecoDrawingOptions.h"
#include "lareventdisplay/EventDisplay/wfHitDrawers/IWFHitDrawer.h"
#include "nuevdb/EventDisplayBase/EventHolder.h"

#include "art/Utilities/ToolMacros.h"
#include "canvas/Persistency/Common/FindManyP.h"
#include "cetlib_except/exception.h"
#include "messagefacility/MessageLogger/MessageLogger.h"

#include "TF1.h"
#include "TPolyLine.h"

#include <fstream>

namespace evdb_tool {

  class DrawGausHits : public IWFHitDrawer {
  public:
    explicit DrawGausHits(const fhicl::ParameterSet& pset);

    ~DrawGausHits();

    void configure(const fhicl::ParameterSet& pset) override;
    void Draw(evdb::View2D&, raw::ChannelID_t&) const override;

  private:
    using HitParams_t = struct HitParams_t {
      float hitCenter;
      float hitSigma;
      float hitHeight;
      float hitStart;
      float hitEnd;
    };

    using ROIHitParamsVec = std::vector<HitParams_t>;
    using HitParamsVec = std::vector<ROIHitParamsVec>;

    int fNumPoints;
    bool fFloatBaseline;
    std::vector<int> fColorVec;
    mutable std::vector<std::unique_ptr<TF1>> fHitFunctionVec;
  };

  //----------------------------------------------------------------------
  // Constructor.
  DrawGausHits::DrawGausHits(const fhicl::ParameterSet& pset) { configure(pset); }

  DrawGausHits::~DrawGausHits() {}

  void
  DrawGausHits::configure(const fhicl::ParameterSet& pset)
  {
    fNumPoints = pset.get<int>("NumPoints", 1000);
    fFloatBaseline = pset.get<bool>("FloatBaseline", false);

    fColorVec.clear();
    fColorVec.push_back(kRed);
    fColorVec.push_back(kGreen);
    fColorVec.push_back(kMagenta);
    fColorVec.push_back(kCyan);

    fHitFunctionVec.clear();

    return;
  }

  void
  DrawGausHits::Draw(evdb::View2D& view2D, raw::ChannelID_t& channel) const
  {
    art::ServiceHandle<evd::RecoDrawingOptions const> recoOpt;

    //grab the singleton with the event
    const art::Event* event = evdb::EventHolder::Instance()->GetEvent();
    if (!event) return;

    fHitFunctionVec.clear();

    for (size_t imod = 0; imod < recoOpt->fHitLabels.size(); ++imod) {
      // Step one is to recover the hits for this label that match the input channel
      art::InputTag const which = recoOpt->fHitLabels[imod];
<<<<<<< HEAD

      art::Handle<std::vector<recob::Hit>> hitVecHandle;
      event->getByLabel(which, hitVecHandle);

      // Get a container for the subset of hits we are drawing
      art::PtrVector<recob::Hit> hitPtrVec;

      try {
        for (size_t hitIdx = 0; hitIdx < hitVecHandle->size(); hitIdx++) {
          art::Ptr<recob::Hit> hit(hitVecHandle, hitIdx);

          if (hit->Channel() == channel) hitPtrVec.push_back(hit);
        }
      }
      catch (cet::exception& e) {
        mf::LogWarning("DrawGausHits") << "DrawGausHits"
                                       << " failed with message:\n"
                                       << e;
      }

      if (hitPtrVec.empty()) continue;

      // Apparently you cannot trust some hit producers to put the hits in the correct order!
      std::sort(hitPtrVec.begin(), hitPtrVec.end(), [](const auto& left, const auto& right) {
        return left->PeakTime() < right->PeakTime();
      });

      // Get associations to wires
      art::FindManyP<recob::Wire> wireAssnsVec(hitPtrVec, *event, which);
      std::vector<float> wireDataVec;

      // Recover the full (zero-padded outside ROI's) deconvolved waveform for this wire
      if (wireAssnsVec.isValid() && wireAssnsVec.size() > 0) {
        auto hwafp = wireAssnsVec.at(0).front();
        if (!hwafp.isNull() && hwafp.isAvailable()) { wireDataVec = hwafp->Signal(); }
      }

      // Now go through and process the hits back into the hit parameters
      using HitParams_t = struct HitParams_t {
        float hitCenter;
        float hitSigma;
        float hitHeight;
        float hitStart;
        float hitEnd;
      };

      using ROIHitParamsVec = std::vector<HitParams_t>;
      using HitParamsVec = std::vector<ROIHitParamsVec>;

      // Get an initial container for common hits on ROI
      HitParamsVec hitParamsVec;
      ROIHitParamsVec roiHitParamsVec;
      raw::TDCtick_t lastEndTick(10000);

      for (const auto& hit : hitPtrVec) {
        // check roi end condition
        if (hit->PeakTime() - 3. * hit->RMS() > lastEndTick) {
          if (!roiHitParamsVec.empty()) hitParamsVec.push_back(roiHitParamsVec);
          roiHitParamsVec.clear();
        }

        HitParams_t hitParams;

        hitParams.hitCenter = hit->PeakTime();
        hitParams.hitSigma = hit->RMS();
        hitParams.hitHeight = hit->PeakAmplitude();
        hitParams.hitStart = hit->PeakTime() - 3. * hit->RMS();
        hitParams.hitEnd = hit->PeakTime() + 3. * hit->RMS();

        lastEndTick = hitParams.hitEnd;

        roiHitParamsVec.emplace_back(hitParams);

      } //end loop over reco hits

      // Just in case (probably never called...)
      if (!roiHitParamsVec.empty()) hitParamsVec.push_back(roiHitParamsVec);

      size_t roiCount(0);

      for (const auto& roiHitParamsVec : hitParamsVec) {
        // Create a histogram here...
        double roiStart = roiHitParamsVec.front().hitStart;
        double roiStop = roiHitParamsVec.back().hitEnd;

        std::string funcString = "gaus(0)";
        std::string funcName = Form("hitshape_%05zu_c%02zu", size_t(channel), roiCount++);

        for (size_t idx = 1; idx < roiHitParamsVec.size(); idx++)
          funcString += "+gaus(" + std::to_string(3 * idx) + ")";

        // Include a baseline
        float baseline(0.);

        if (fFloatBaseline && !wireDataVec.empty()) baseline = wireDataVec.at(roiStart);

        funcString += "+" + std::to_string(baseline);

        fHitFunctionVec.emplace_back(
          std::make_unique<TF1>(funcName.c_str(), funcString.c_str(), roiStart, roiStop));
        TF1& hitFunc = *fHitFunctionVec.back().get();

        hitFunc.SetLineColor(fColorVec[imod % fColorVec.size()]);

        size_t idx(0);
        for (const auto& hitParams : roiHitParamsVec) {
          hitFunc.SetParameter(idx + 0, hitParams.hitHeight);
          hitFunc.SetParameter(idx + 1, hitParams.hitCenter);
          hitFunc.SetParameter(idx + 2, hitParams.hitSigma);

          TPolyLine& hitHeight = view2D.AddPolyLine(2, kBlack, 1, 1);

          hitHeight.SetPoint(0, hitParams.hitCenter, baseline);
          hitHeight.SetPoint(1, hitParams.hitCenter, hitParams.hitHeight + baseline);

          hitHeight.Draw("same");

          TPolyLine& hitSigma = view2D.AddPolyLine(2, kGray, 1, 1);

          hitSigma.SetPoint(
            0, hitParams.hitCenter - hitParams.hitSigma, 0.6 * hitParams.hitHeight + baseline);
          hitSigma.SetPoint(
            1, hitParams.hitCenter + hitParams.hitSigma, 0.6 * hitParams.hitHeight + baseline);

          hitSigma.Draw("same");

=======

      art::Handle<std::vector<recob::Hit>> hitVecHandle;
      event->getByLabel(which, hitVecHandle);

      // Get a container for the subset of hits we are drawing
      art::PtrVector<recob::Hit> hitPtrVec;

      try {
        for (size_t hitIdx = 0; hitIdx < hitVecHandle->size(); hitIdx++) {
          art::Ptr<recob::Hit> hit(hitVecHandle, hitIdx);

          if (hit->Channel() == channel) hitPtrVec.push_back(hit);
        }
      }
      catch (cet::exception& e) {
        mf::LogWarning("DrawGausHits") << "DrawGausHits"
                                       << " failed with message:\n"
                                       << e;
      }

      if (hitPtrVec.empty()) continue;

      // Apparently you cannot trust some hit producers to put the hits in the correct order!
      std::sort(hitPtrVec.begin(), hitPtrVec.end(), [](const auto& left, const auto& right) {
        return left->PeakTime() < right->PeakTime();
      });

      // Get associations to wires
      art::FindManyP<recob::Wire> wireAssnsVec(hitPtrVec, *event, which);
      std::vector<float> wireDataVec;

      // Recover the full (zero-padded outside ROI's) deconvolved waveform for this wire
      if (wireAssnsVec.isValid() && wireAssnsVec.size() > 0) {
        auto hwafp = wireAssnsVec.at(0).front();
        if (!hwafp.isNull() && hwafp.isAvailable()) { wireDataVec = hwafp->Signal(); }
      }

      // Now go through and process the hits back into the hit parameters
      using ROIHitParamsVec = std::vector<HitParams_t>;
      using HitParamsVec = std::vector<ROIHitParamsVec>;

      // Get an initial container for common hits on ROI
      HitParamsVec hitParamsVec;
      ROIHitParamsVec roiHitParamsVec;
      raw::TDCtick_t lastEndTick(10000);

      for (const auto& hit : hitPtrVec) {
        // check roi end condition
        if (hit->PeakTime() - 3. * hit->RMS() > lastEndTick) {
          if (!roiHitParamsVec.empty()) hitParamsVec.push_back(roiHitParamsVec);
          roiHitParamsVec.clear();
        }

        HitParams_t hitParams;

        hitParams.hitCenter = hit->PeakTime();
        hitParams.hitSigma = hit->RMS();
        hitParams.hitHeight = hit->PeakAmplitude();
        hitParams.hitStart = hit->StartTick(); //PeakTime() - 3. * hit->RMS();
        hitParams.hitEnd = hit->EndTick();     //PeakTime() + 3. * hit->RMS();

        lastEndTick = hitParams.hitEnd;

        roiHitParamsVec.emplace_back(hitParams);

      } //end loop over reco hits

      // Just in case (probably never called...)
      if (!roiHitParamsVec.empty()) hitParamsVec.push_back(roiHitParamsVec);

      size_t roiCount(0);

      for (const auto& roiHitParamsVec : hitParamsVec) {
        // Create a histogram here...
        double roiStart = roiHitParamsVec.front().hitStart;
        double roiStop = roiHitParamsVec.back().hitEnd;

        std::string funcString = "gaus(0)";
        std::string funcName = Form("hitshape_%05zu_c%02zu", size_t(channel), roiCount++);

        for (size_t idx = 1; idx < roiHitParamsVec.size(); idx++)
          funcString += "+gaus(" + std::to_string(3 * idx) + ")";

        // Include a baseline
        float baseline(0.);

        if (fFloatBaseline && !wireDataVec.empty()) baseline = wireDataVec.at(roiStart);

        funcString += "+" + std::to_string(baseline);

        fHitFunctionVec.emplace_back(
          std::make_unique<TF1>(funcName.c_str(), funcString.c_str(), roiStart, roiStop));
        TF1& hitFunc = *fHitFunctionVec.back().get();

        hitFunc.SetLineColor(fColorVec[imod % fColorVec.size()]);

        size_t idx(0);
        for (const auto& hitParams : roiHitParamsVec) {
          hitFunc.SetParameter(idx + 0, hitParams.hitHeight);
          hitFunc.SetParameter(idx + 1, hitParams.hitCenter);
          hitFunc.SetParameter(idx + 2, hitParams.hitSigma);

          TPolyLine& hitHeight = view2D.AddPolyLine(2, kBlack, 1, 1);

          hitHeight.SetPoint(0, hitParams.hitCenter, baseline);
          hitHeight.SetPoint(1, hitParams.hitCenter, hitParams.hitHeight + baseline);

          hitHeight.Draw("same");

          TPolyLine& hitSigma = view2D.AddPolyLine(2, kGray, 1, 1);

          hitSigma.SetPoint(
            0, hitParams.hitCenter - hitParams.hitSigma, 0.6 * hitParams.hitHeight + baseline);
          hitSigma.SetPoint(
            1, hitParams.hitCenter + hitParams.hitSigma, 0.6 * hitParams.hitHeight + baseline);

          hitSigma.Draw("same");

>>>>>>> a4430887
          idx += 3;
        }

        hitFunc.Draw("same");
      }
    } //end loop over HitFinding modules

    return;
  }

  DEFINE_ART_CLASS_TOOL(DrawGausHits)
}<|MERGE_RESOLUTION|>--- conflicted
+++ resolved
@@ -85,7 +85,6 @@
     for (size_t imod = 0; imod < recoOpt->fHitLabels.size(); ++imod) {
       // Step one is to recover the hits for this label that match the input channel
       art::InputTag const which = recoOpt->fHitLabels[imod];
-<<<<<<< HEAD
 
       art::Handle<std::vector<recob::Hit>> hitVecHandle;
       event->getByLabel(which, hitVecHandle);
@@ -124,14 +123,6 @@
       }
 
       // Now go through and process the hits back into the hit parameters
-      using HitParams_t = struct HitParams_t {
-        float hitCenter;
-        float hitSigma;
-        float hitHeight;
-        float hitStart;
-        float hitEnd;
-      };
-
       using ROIHitParamsVec = std::vector<HitParams_t>;
       using HitParamsVec = std::vector<ROIHitParamsVec>;
 
@@ -152,8 +143,8 @@
         hitParams.hitCenter = hit->PeakTime();
         hitParams.hitSigma = hit->RMS();
         hitParams.hitHeight = hit->PeakAmplitude();
-        hitParams.hitStart = hit->PeakTime() - 3. * hit->RMS();
-        hitParams.hitEnd = hit->PeakTime() + 3. * hit->RMS();
+        hitParams.hitStart = hit->StartTick(); //PeakTime() - 3. * hit->RMS();
+        hitParams.hitEnd = hit->EndTick();     //PeakTime() + 3. * hit->RMS();
 
         lastEndTick = hitParams.hitEnd;
 
@@ -212,126 +203,6 @@
 
           hitSigma.Draw("same");
 
-=======
-
-      art::Handle<std::vector<recob::Hit>> hitVecHandle;
-      event->getByLabel(which, hitVecHandle);
-
-      // Get a container for the subset of hits we are drawing
-      art::PtrVector<recob::Hit> hitPtrVec;
-
-      try {
-        for (size_t hitIdx = 0; hitIdx < hitVecHandle->size(); hitIdx++) {
-          art::Ptr<recob::Hit> hit(hitVecHandle, hitIdx);
-
-          if (hit->Channel() == channel) hitPtrVec.push_back(hit);
-        }
-      }
-      catch (cet::exception& e) {
-        mf::LogWarning("DrawGausHits") << "DrawGausHits"
-                                       << " failed with message:\n"
-                                       << e;
-      }
-
-      if (hitPtrVec.empty()) continue;
-
-      // Apparently you cannot trust some hit producers to put the hits in the correct order!
-      std::sort(hitPtrVec.begin(), hitPtrVec.end(), [](const auto& left, const auto& right) {
-        return left->PeakTime() < right->PeakTime();
-      });
-
-      // Get associations to wires
-      art::FindManyP<recob::Wire> wireAssnsVec(hitPtrVec, *event, which);
-      std::vector<float> wireDataVec;
-
-      // Recover the full (zero-padded outside ROI's) deconvolved waveform for this wire
-      if (wireAssnsVec.isValid() && wireAssnsVec.size() > 0) {
-        auto hwafp = wireAssnsVec.at(0).front();
-        if (!hwafp.isNull() && hwafp.isAvailable()) { wireDataVec = hwafp->Signal(); }
-      }
-
-      // Now go through and process the hits back into the hit parameters
-      using ROIHitParamsVec = std::vector<HitParams_t>;
-      using HitParamsVec = std::vector<ROIHitParamsVec>;
-
-      // Get an initial container for common hits on ROI
-      HitParamsVec hitParamsVec;
-      ROIHitParamsVec roiHitParamsVec;
-      raw::TDCtick_t lastEndTick(10000);
-
-      for (const auto& hit : hitPtrVec) {
-        // check roi end condition
-        if (hit->PeakTime() - 3. * hit->RMS() > lastEndTick) {
-          if (!roiHitParamsVec.empty()) hitParamsVec.push_back(roiHitParamsVec);
-          roiHitParamsVec.clear();
-        }
-
-        HitParams_t hitParams;
-
-        hitParams.hitCenter = hit->PeakTime();
-        hitParams.hitSigma = hit->RMS();
-        hitParams.hitHeight = hit->PeakAmplitude();
-        hitParams.hitStart = hit->StartTick(); //PeakTime() - 3. * hit->RMS();
-        hitParams.hitEnd = hit->EndTick();     //PeakTime() + 3. * hit->RMS();
-
-        lastEndTick = hitParams.hitEnd;
-
-        roiHitParamsVec.emplace_back(hitParams);
-
-      } //end loop over reco hits
-
-      // Just in case (probably never called...)
-      if (!roiHitParamsVec.empty()) hitParamsVec.push_back(roiHitParamsVec);
-
-      size_t roiCount(0);
-
-      for (const auto& roiHitParamsVec : hitParamsVec) {
-        // Create a histogram here...
-        double roiStart = roiHitParamsVec.front().hitStart;
-        double roiStop = roiHitParamsVec.back().hitEnd;
-
-        std::string funcString = "gaus(0)";
-        std::string funcName = Form("hitshape_%05zu_c%02zu", size_t(channel), roiCount++);
-
-        for (size_t idx = 1; idx < roiHitParamsVec.size(); idx++)
-          funcString += "+gaus(" + std::to_string(3 * idx) + ")";
-
-        // Include a baseline
-        float baseline(0.);
-
-        if (fFloatBaseline && !wireDataVec.empty()) baseline = wireDataVec.at(roiStart);
-
-        funcString += "+" + std::to_string(baseline);
-
-        fHitFunctionVec.emplace_back(
-          std::make_unique<TF1>(funcName.c_str(), funcString.c_str(), roiStart, roiStop));
-        TF1& hitFunc = *fHitFunctionVec.back().get();
-
-        hitFunc.SetLineColor(fColorVec[imod % fColorVec.size()]);
-
-        size_t idx(0);
-        for (const auto& hitParams : roiHitParamsVec) {
-          hitFunc.SetParameter(idx + 0, hitParams.hitHeight);
-          hitFunc.SetParameter(idx + 1, hitParams.hitCenter);
-          hitFunc.SetParameter(idx + 2, hitParams.hitSigma);
-
-          TPolyLine& hitHeight = view2D.AddPolyLine(2, kBlack, 1, 1);
-
-          hitHeight.SetPoint(0, hitParams.hitCenter, baseline);
-          hitHeight.SetPoint(1, hitParams.hitCenter, hitParams.hitHeight + baseline);
-
-          hitHeight.Draw("same");
-
-          TPolyLine& hitSigma = view2D.AddPolyLine(2, kGray, 1, 1);
-
-          hitSigma.SetPoint(
-            0, hitParams.hitCenter - hitParams.hitSigma, 0.6 * hitParams.hitHeight + baseline);
-          hitSigma.SetPoint(
-            1, hitParams.hitCenter + hitParams.hitSigma, 0.6 * hitParams.hitHeight + baseline);
-
-          hitSigma.Draw("same");
-
->>>>>>> a4430887
           idx += 3;
         }
 
