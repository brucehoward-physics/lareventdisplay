////////////////////////////////////////////////////////////////////////
/// \file   DrawRawHist_tool.cc
/// \author T. Usher
////////////////////////////////////////////////////////////////////////

#include "larcore/Geometry/Geometry.h"
#include "lardataobj/RawData/RawDigit.h"
#include "lardataobj/RawData/raw.h"
#include "lareventdisplay/EventDisplay/ColorDrawingOptions.h"
#include "lareventdisplay/EventDisplay/RawDrawingOptions.h"
#include "lareventdisplay/EventDisplay/wfHitDrawers/IWaveformDrawer.h"
#include "larevt/CalibrationDBI/Interface/DetPedestalProvider.h"
#include "larevt/CalibrationDBI/Interface/DetPedestalService.h"
#include "nuevdb/EventDisplayBase/EventHolder.h"

#include "art/Utilities/ToolMacros.h"
#include "messagefacility/MessageLogger/MessageLogger.h"

#include "TH1F.h"

namespace evdb_tool {

  class DrawRawHist : public IWaveformDrawer {
  public:
    explicit DrawRawHist(const fhicl::ParameterSet& pset);

    ~DrawRawHist();

    void configure(const fhicl::ParameterSet& pset) override;
    void Fill(evdb::View2D&, raw::ChannelID_t&, float, float) override;
    void Draw(const std::string&, float, float) override;

    float
    getMaximum() const override
    {
      return fMaximum;
    };
    float
    getMinimum() const override
    {
      return fMinimum;
    };

  private:
    void BookHistogram(raw::ChannelID_t&, float, float);

    float fMaximum;
    float fMinimum;

    std::unique_ptr<TH1F> fRawDigitHist;
  };

  //----------------------------------------------------------------------
  // Constructor.
  DrawRawHist::DrawRawHist(const fhicl::ParameterSet& pset) { configure(pset); }

  DrawRawHist::~DrawRawHist() {}

  void
  DrawRawHist::configure(const fhicl::ParameterSet& pset)
  {
    return;
  }

  void
  DrawRawHist::Fill(evdb::View2D& view2D, raw::ChannelID_t& channel, float lowBin, float numTicks)
  {
    art::ServiceHandle<evd::RawDrawingOptions const> rawOpt;

    //grab the singleton with the event
    const art::Event* event = evdb::EventHolder::Instance()->GetEvent();
    if (!event) return;

    // Handle histograms
    BookHistogram(channel, lowBin, numTicks);

    fMinimum = std::numeric_limits<float>::max();
    fMaximum = std::numeric_limits<float>::lowest();

    // Loop over the possible producers of RawDigits
    for (const auto& rawDataLabel : rawOpt->fRawDataLabels) {
      art::Handle<std::vector<raw::RawDigit>> rawDigitVecHandle;
      event->getByLabel(rawDataLabel, rawDigitVecHandle);

      if (!rawDigitVecHandle.isValid()) continue;

      for (size_t rawDigitIdx = 0; rawDigitIdx < rawDigitVecHandle->size(); rawDigitIdx++) {
        art::Ptr<raw::RawDigit> rawDigit(rawDigitVecHandle, rawDigitIdx);

        if (rawDigit->Channel() != channel) continue;

        // We will need the pedestal service...
        const lariov::DetPedestalProvider& pedestalRetrievalAlg =
          art::ServiceHandle<lariov::DetPedestalService const>()->GetPedestalProvider();

        // recover the pedestal
        float pedestal = 0;

        if (rawOpt->fPedestalOption == 0) { pedestal = pedestalRetrievalAlg.PedMean(channel); }
        else if (rawOpt->fPedestalOption == 1) {
          pedestal = rawDigit->GetPedestal();
        }
        else if (rawOpt->fPedestalOption == 2) {
          pedestal = 0;
        }
        else {
          mf::LogWarning("DrawRawHist")
            << " PedestalOption is not understood: " << rawOpt->fPedestalOption
            << ".  Pedestals not subtracted.";
        }

        std::vector<short> uncompressed(rawDigit->Samples());
        raw::Uncompress(rawDigit->ADCs(), uncompressed, rawDigit->Compression());

        TH1F* histPtr = fRawDigitHist.get();

        for (size_t idx = 0; idx < uncompressed.size(); idx++) {
          float signalVal = float(uncompressed[idx]) - pedestal;

          histPtr->Fill(float(idx) + 0.5, signalVal);
<<<<<<< HEAD

          fMinimum = std::min(fMinimum, float(signalVal));
          fMaximum = std::max(fMaximum, float(signalVal));
        }

=======
        }

        short minimumVal = *std::min_element(uncompressed.begin(), uncompressed.end());
        short maximumVal = *std::max_element(uncompressed.begin(), uncompressed.end());

        fMinimum = float(minimumVal) - pedestal;
        fMaximum = float(maximumVal) - pedestal;

>>>>>>> a4430887
        histPtr->SetLineColor(kBlack);

        // There is only one channel displayed so if here we are done
        break;
      }
    }

    return;
  }

  void
  DrawRawHist::Draw(const std::string& options, float maxLowVal, float maxHiVal)
  {
    TH1F* histPtr = fRawDigitHist.get();

    // Do we have valid limits to set?
    histPtr->SetMaximum(maxHiVal);
    histPtr->SetMinimum(maxLowVal);

    histPtr->Draw(options.c_str());

    return;
  }

  //......................................................................
  void
  DrawRawHist::BookHistogram(raw::ChannelID_t& channel, float startTick, float numTicks)
  {
    art::ServiceHandle<evd::ColorDrawingOptions const> cst;
    art::ServiceHandle<geo::Geometry const> geo;

    // Get rid of the previous histograms
    if (fRawDigitHist.get()) fRawDigitHist.reset();

    // figure out the signal type for this plane, assume that
    // plane n in each TPC/cryostat has the same type
    geo::SigType_t sigType = geo->SignalType(channel);
    int numBins = numTicks;

    fRawDigitHist = std::make_unique<TH1F>(
      "fRAWQHisto", ";t [ticks];q [ADC]", numBins, startTick, startTick + numTicks);

    TH1F* histPtr = fRawDigitHist.get();

    histPtr->SetMaximum(cst->fRawQHigh[(size_t)sigType]);
    histPtr->SetMinimum(cst->fRawQLow[(size_t)sigType]);

    histPtr->SetLineColor(kBlack);
    histPtr->SetLineWidth(1);

    histPtr->GetXaxis()->SetLabelSize(0.10);   // was 0.15
    histPtr->GetXaxis()->SetLabelOffset(0.01); // was 0.00
    histPtr->GetXaxis()->SetTitleSize(0.10);   // was 0.15
    histPtr->GetXaxis()->SetTitleOffset(0.60); // was 0.80

    histPtr->GetYaxis()->SetLabelSize(0.10);    // was 0.15
    histPtr->GetYaxis()->SetLabelOffset(0.002); // was 0.00
    histPtr->GetYaxis()->SetTitleSize(0.10);    // was 0.15
    histPtr->GetYaxis()->SetTitleOffset(0.16);  // was 0.80
  }

  DEFINE_ART_CLASS_TOOL(DrawRawHist)
}<|MERGE_RESOLUTION|>--- conflicted
+++ resolved
@@ -118,13 +118,6 @@
           float signalVal = float(uncompressed[idx]) - pedestal;
 
           histPtr->Fill(float(idx) + 0.5, signalVal);
-<<<<<<< HEAD
-
-          fMinimum = std::min(fMinimum, float(signalVal));
-          fMaximum = std::max(fMaximum, float(signalVal));
-        }
-
-=======
         }
 
         short minimumVal = *std::min_element(uncompressed.begin(), uncompressed.end());
@@ -133,7 +126,6 @@
         fMinimum = float(minimumVal) - pedestal;
         fMaximum = float(maximumVal) - pedestal;
 
->>>>>>> a4430887
         histPtr->SetLineColor(kBlack);
 
         // There is only one channel displayed so if here we are done
