--- conflicted
+++ resolved
@@ -2361,15 +2361,11 @@
         pmStart.SetPoint(0, firstPos.X(), firstPos.Y(), firstPos.Z());
       
         // Make and fill a polymarker.
-<<<<<<< HEAD
-        TPolyMarker3D& pm = view->AddPolyMarker3D(np, color, marker, 0.5*size);
-=======
         TPolyMarker3D& pm = view->AddPolyMarker3D(track.CountValidPoints(), color, 1, 3);
->>>>>>> ba26a017
       
         for(int p = 0; p < np; ++p)
         {
-	    if (track.HasValidPoint(p)==0) continue;
+	    	if (track.HasValidPoint(p)==0) continue;
             const auto& pos = track.LocationAtPoint(p);
             pm.SetPoint(p, pos.X(), pos.Y(), pos.Z());
         }
@@ -2379,7 +2375,7 @@
       
         for(int p = 0; p < np; ++p)
         {
-	    if (track.HasValidPoint(p)==0) continue;
+	        if (track.HasValidPoint(p)==0) continue;
             const auto pos = track.LocationAtPoint(p);
           
             pl.SetPoint(p, pos.X(), pos.Y(), pos.Z());
@@ -2392,12 +2388,8 @@
       
         for(int p = 1; p < np; ++p)
         {
-<<<<<<< HEAD
-            TPolyLine3D& pl = view->AddPolyLine3D(2, (color+1)%evd::kNCOLS, lineSize, 7); //1, 3);
-=======
 	    if (track.HasValidPoint(p)==0) continue;
             TPolyLine3D& pl = view->AddPolyLine3D(2, (color+1)%evd::kNCOLS, size, 7); //1, 3);
->>>>>>> ba26a017
           
             auto nextPos = track.LocationAtPoint(p);
             auto deltaPos = nextPos - startPos;
