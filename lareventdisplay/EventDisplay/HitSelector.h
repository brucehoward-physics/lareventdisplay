--- conflicted
+++ resolved
@@ -5,13 +5,9 @@
 #ifndef EVD_HITSELECTOR_H
 #define EVD_HITSELECTOR_H
 
-#ifndef __ROOTCLING__
-
 #include <vector>
 
 #include "art/Persistency/Common/PtrVector.h"
-<<<<<<< HEAD
-=======
 #include "art/Framework/Principal/View.h"
 
 #ifdef __ROOTCLING__
@@ -24,9 +20,10 @@
  class HitPtrVec;
 }
 #else
->>>>>>> 12d6f6fe
 #include "art/Framework/Services/Registry/ServiceHandle.h"
 #include "lardata/RecoObjects/BezierTrack.h"
+#endif
+
 #include "lareventdisplay/EventDisplay/OrthoProj.h"
 
 class TH1F;
@@ -92,7 +89,6 @@
       
   };
 }
-#endif // root 6
 
 #endif
 ////////////////////////////////////////////////////////////////////////
