///
/// \file    Display3DPad.cxx
/// \brief   Drawing pad showing a 3D rendering of the detector
/// \author  messier@indiana.edu
///
#include <iostream>
#include "TPad.h"
#include "TView3D.h"
#include "TGLViewer.h"
#include "TPolyLine3D.h"

#include "lareventdisplay/EventDisplay/Display3DPad.h"
#include "nutools/EventDisplayBase/View3D.h"
#include "nutools/EventDisplayBase/EventHolder.h"
#include "larcore/Geometry/Geometry.h"
#include "lareventdisplay/EventDisplay/SimulationDrawer.h"
#include "lareventdisplay/EventDisplay/RecoBaseDrawer.h"
#include "lareventdisplay/EventDisplay/EvdLayoutOptions.h"
#include "lareventdisplay/EventDisplay/SimulationDrawingOptions.h"
#include "lareventdisplay/EventDisplay/HitSelector.h"
#include "lareventdisplay/EventDisplay/SimDrawers/ISim3DDrawer.h"
#include "lareventdisplay/EventDisplay/ExptDrawers/IExperimentDrawer.h"
#include "lardataobj/RecoBase/Seed.h"

#include "art/Framework/Services/Registry/ServiceHandle.h"
#include "art/Utilities/make_tool.h"

namespace evd{

///
/// Create a pad to show a 3D rendering of the detector and events
/// @param nm : Name of the pad
/// @param ti : Title of the pad
/// @param x1 : Location of left  edge of pad (0-1)
/// @param x2 : Location of right edge of pad (0-1)
/// @param y1 : Location of bottom edge of pad (0-1)
/// @param y2 : Location of top    edge of pad (0-1)
/// @param opt: Options. Currently just a place holder
///
Display3DPad::Display3DPad(const char* nm, const char* ti,
                           double      x1, double      y1,
                           double      x2, double      y2,
                           const char* /*opt*/) :
    DrawingPad(nm, ti, x1, y1, x2, y2)
{
    this->Pad()->SetFillColor(kBlack);
    this->Pad()->Draw();
    this->Pad()->cd();
    fView = new evdb::View3D();
    
    // Set up the 3D drawing tools
    art::ServiceHandle<evd::SimulationDrawingOptions> simDrawOpt;

    // Implement the tools for handling the responses
    const fhicl::ParameterSet& draw3DTools = simDrawOpt->f3DDrawerParams;
    
    for(const std::string& draw3DTool : draw3DTools.get_pset_names())
    {
        const fhicl::ParameterSet& draw3DToolParamSet = draw3DTools.get<fhicl::ParameterSet>(draw3DTool);
        
        fSim3DDrawerVec.push_back(art::make_tool<evdb_tool::ISim3DDrawer>(draw3DToolParamSet));
    }
    
    return;
}

//......................................................................

Display3DPad::~Display3DPad()
{
    if (fView) { delete fView; fView = 0; }
}

//......................................................................

void Display3DPad::Draw()
{
    fView->Clear();

    art::ServiceHandle<geo::Geometry> geo;

    // grab the event from the singleton
    const art::Event *evt = evdb::EventHolder::Instance()->GetEvent();

    if(evt){
<<<<<<< HEAD
        this->GeometryDraw()->DetOutline3D(fView);
//        this->SimulationDraw()->MCTruth3D    (*evt, fView);
        this->RecoBaseDraw()->  PFParticle3D (*evt, fView);
        this->RecoBaseDraw()->  Edge3D       (*evt, fView);
        this->RecoBaseDraw()->  SpacePoint3D (*evt, fView);
        this->RecoBaseDraw()->  Prong3D      (*evt, fView);
        this->RecoBaseDraw()->  Seed3D       (*evt, fView);
        this->RecoBaseDraw()->  Vertex3D     (*evt, fView);
        this->RecoBaseDraw()->  Event3D      (*evt, fView);
        
        for(auto& draw3D : fSim3DDrawerVec) draw3D->Draw(*evt, fView);
        
        art::ServiceHandle<evd::EvdLayoutOptions> evdlayoutoptions;
        if(evdlayoutoptions->fMakeSeeds) UpdateSeedCurve();
=======
      this->GeometryDraw()->DetOutline3D(fView);
      this->SimulationDraw()->MCTruth3D   (*evt, fView);
      this->RecoBaseDraw()->  PFParticle3D(*evt, fView);
      this->RecoBaseDraw()->  SpacePoint3D(*evt, fView);
      this->RecoBaseDraw()->  Prong3D     (*evt, fView);
      this->RecoBaseDraw()->  Seed3D      (*evt, fView);
      this->RecoBaseDraw()->  BezierTrack3D (*evt, fView);
      this->RecoBaseDraw()->  Vertex3D    (*evt, fView);
      this->RecoBaseDraw()->  Event3D     (*evt, fView);
      this->RecoBaseDraw()->  Slice3D     (*evt, fView);
    
      art::ServiceHandle<evd::EvdLayoutOptions> evdlayoutoptions;
      if(evdlayoutoptions->fMakeSeeds)
	UpdateSeedCurve();
>>>>>>> 8f970119
    }

    this->Pad()->Clear();
    this->Pad()->cd();
    if (fPad->GetView()==0) {
        int irep;
        double rmin[]={-2.1*geo->DetHalfWidth(),-2.1*geo->DetHalfHeight(),-0.5*geo->DetLength()};
        double rmax[]={ 2.1*geo->DetHalfWidth(), 2.1*geo->DetHalfHeight(), 0.5*geo->DetLength()};
        TView3D* v = new TView3D(1,rmin,rmax);
        v->SetPerspective();
        v->SetView(0.0,260.0,270.0,irep);
        fPad->SetView(v); // ROOT takes ownership of object *v
    }
    fView->Draw();
    fPad->Update();
}


////////////////////////////////////////////////////////////////////////


void Display3DPad::UpdateSeedCurve()
{
    std::vector<recob::Seed> SeedVec = this->HitSelectorGet()->SeedVector();
    std::cout<<"Seeds available to Display3DPad : " << SeedVec.size()<<std::endl;
    trkf::BezierTrack BTrack(SeedVec);
    
    int N=100;
    TPolyLine3D& pl = fView->AddPolyLine3D(N,kOrange+5,2,0);
    fView->Draw();
    
    
    double  xyzpt[3] ;
    
    for(int i=0; i!=N; i++)
    {
        BTrack.GetTrackPoint(float(i)/N,xyzpt );
        double x = xyzpt[0];
        double y = xyzpt[1];
        double z = xyzpt[2];
        
        pl.SetPoint(i,x,y,z);
        
    }
    
    fView->Draw();
  //  UpdatePad();
}

}//namespace<|MERGE_RESOLUTION|>--- conflicted
+++ resolved
@@ -83,7 +83,6 @@
     const art::Event *evt = evdb::EventHolder::Instance()->GetEvent();
 
     if(evt){
-<<<<<<< HEAD
         this->GeometryDraw()->DetOutline3D(fView);
 //        this->SimulationDraw()->MCTruth3D    (*evt, fView);
         this->RecoBaseDraw()->  PFParticle3D (*evt, fView);
@@ -93,27 +92,12 @@
         this->RecoBaseDraw()->  Seed3D       (*evt, fView);
         this->RecoBaseDraw()->  Vertex3D     (*evt, fView);
         this->RecoBaseDraw()->  Event3D      (*evt, fView);
+        this->RecoBaseDraw()->  Slice3D      (*evt, fView);
         
         for(auto& draw3D : fSim3DDrawerVec) draw3D->Draw(*evt, fView);
         
         art::ServiceHandle<evd::EvdLayoutOptions> evdlayoutoptions;
         if(evdlayoutoptions->fMakeSeeds) UpdateSeedCurve();
-=======
-      this->GeometryDraw()->DetOutline3D(fView);
-      this->SimulationDraw()->MCTruth3D   (*evt, fView);
-      this->RecoBaseDraw()->  PFParticle3D(*evt, fView);
-      this->RecoBaseDraw()->  SpacePoint3D(*evt, fView);
-      this->RecoBaseDraw()->  Prong3D     (*evt, fView);
-      this->RecoBaseDraw()->  Seed3D      (*evt, fView);
-      this->RecoBaseDraw()->  BezierTrack3D (*evt, fView);
-      this->RecoBaseDraw()->  Vertex3D    (*evt, fView);
-      this->RecoBaseDraw()->  Event3D     (*evt, fView);
-      this->RecoBaseDraw()->  Slice3D     (*evt, fView);
-    
-      art::ServiceHandle<evd::EvdLayoutOptions> evdlayoutoptions;
-      if(evdlayoutoptions->fMakeSeeds)
-	UpdateSeedCurve();
->>>>>>> 8f970119
     }
 
     this->Pad()->Clear();
