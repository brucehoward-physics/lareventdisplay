--- conflicted
+++ resolved
@@ -503,51 +503,6 @@
                     auto const* pTPC = geom->PositionToTPCptr(geo::Point_t(xPos, yPos, zPos));
                     if (!pTPC) continue;
                     
-<<<<<<< HEAD
-                    // Check xOffset state and set if necessary
-                    if (xOffsetNotSet)
-                    {
-                        double hitLocation[] = {xPos,yPos,zPos};
-                        
-                        try
-                        {
-                            const geo::CryostatGeo& cryoGeo = geom->PositionToCryostat(hitLocation);
-                            int                     tpcIdx  = cryoGeo.FindTPCAtPosition(hitLocation, 1.);
-                                
-                            xMinFromTicks = theDetector->ConvertTicksToX(0,0,tpcIdx,cryoGeo.ID().Cryostat);
-                            xMaxFromTicks = theDetector->ConvertTicksToX(theDetector->NumberTimeSamples(),0,tpcIdx,cryoGeo.ID().Cryostat);
-                            
-                            if (xMaxFromTicks < xMinFromTicks) std::swap(xMinFromTicks,xMaxFromTicks);
-
-                            xOffset       = xMinFromTicks - theDetector->ConvertTicksToX(g4Ticks, 0, tpcIdx, cryoGeo.ID().Cryostat);
-                            xOffsetNotSet = false;
-                            xOffset = 0.;
-                        }
-                        catch(...) {continue;}
-                    }
-                
-                    // Now move the hit position to correspond to the timing
-                    xPos += xOffset;
-                
-                    // Check fiducial limits
-                    if (xPos > xMinFromTicks && xPos < xMaxFromTicks)
-                    {
-                        // Check for space charge offsets
-                        if (sce->EnableSimEfieldSCE()) {
-                          auto gpt = geo::Point_t(xPos,yPos,zPos);
-                          double xoff = sce->GetPosOffsets(gpt).X();
-                          double yoff = sce->GetPosOffsets(gpt).Y();
-                          double zoff = sce->GetPosOffsets(gpt).Z();
-                          xPos -= xoff;
-                          yPos += yoff;
-                          zPos += zoff;
-                        }
-                        hitPositions[3*hitCount    ] = xPos;
-                        hitPositions[3*hitCount + 1] = yPos;
-                        hitPositions[3*hitCount + 2] = zPos;
-                        hitCount++;
-                    }
-=======
                     geo::PlaneID const firstPlane { pTPC->ID(), 0 };
                     xMinFromTicks = theDetector->ConvertTicksToX(0, firstPlane);
                     xMaxFromTicks = theDetector->ConvertTicksToX(theDetector->NumberTimeSamples(), firstPlane);
@@ -557,7 +512,6 @@
                     xOffset       = xMinFromTicks - theDetector->ConvertTicksToX(g4Ticks, firstPlane);
                     xOffsetNotSet = false;
                     xOffset = 0.;  // ?!?
->>>>>>> 5369b2b2
                 }
                 catch(...) {continue;}
             }
