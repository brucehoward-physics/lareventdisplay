////////////////////////////////////////////////////////////////////////
/// \file SimulationDrawingOptions_service.cc
///
/// \author  brebel@fnal.gov

// Framework includes

/// LArSoft includes
#include "lareventdisplay/EventDisplay/SimulationDrawingOptions.h"

#include <iostream>

namespace evd {

  //......................................................................
  SimulationDrawingOptions::SimulationDrawingOptions(fhicl::ParameterSet const& pset, 
						     art::ActivityRegistry& /* reg */)
  : evdb::Reconfigurable{pset}
  {
    this->reconfigure(pset);
  }
  
  //......................................................................
  SimulationDrawingOptions::~SimulationDrawingOptions() 
  {
  }

  //......................................................................
  void SimulationDrawingOptions::reconfigure(fhicl::ParameterSet const& pset)
  {
<<<<<<< HEAD
    fShowMCTruthText         = pset.get< bool          >      ("ShowMCTruthText",         true);
    fShowMCTruthVectors      = pset.get< bool          >      ("ShowMCTruthVectors",      true);
    fShowMCTruthTrajectories = pset.get< bool          >      ("ShowMCTruthTrajectories", true);
    fShowMCTruthColors       = pset.get< bool          >      ("ShowMCTruthColors",       true);
    fShowMCTruthFullSize     = pset.get< bool          >      ("ShowMCTruthFullSize",     true);
    fMinEnergyDeposition     = pset.get< double        >      ("MinimumEnergyDeposition"      );
    fG4ModuleLabel           = pset.get< art::InputTag >      ("G4ModuleLabel"                );
    fSimEnergyLabel          = pset.get< art::InputTag >      ("SimEnergyLabel"               );
      
    f3DDrawerParams          = pset.get< fhicl::ParameterSet >("Draw3DTools"                  );
=======
    fShowMCTruthText         = pset.get< bool        >("ShowMCTruthText",         true);
    try {
      fShowMCTruthVectors = pset.get< unsigned short >("ShowMCTruthVectors", 0);
    } // try
    catch (...) {
      std::cout<<"ShowMCTruthVectors changed to unsigned short. Please update your fcl configuration\n";
      fShowMCTruthVectors      = pset.get< bool >("ShowMCTruthVectors",0);
    } // catch
    fShowMCTruthTrajectories = pset.get< bool        >("ShowMCTruthTrajectories", true);
    fShowMCTruthColors       = pset.get< bool        >("ShowMCTruthColors",       true);
    fShowMCTruthFullSize     = pset.get< bool        >("ShowMCTruthFullSize",     true);
    fShowScintillationLight  = pset.get< bool        >("ShowScintillationLight",  false);
    fMinEnergyDeposition     = pset.get< double      >("MinimumEnergyDeposition"      );
    fG4ModuleLabel           = pset.get< std::string >("G4ModuleLabel"                ); 
>>>>>>> 559b7749
  }
  
}

namespace evd {

  DEFINE_ART_SERVICE(SimulationDrawingOptions)

} // namespace evd
////////////////////////////////////////////////////////////////////////<|MERGE_RESOLUTION|>--- conflicted
+++ resolved
@@ -28,19 +28,7 @@
   //......................................................................
   void SimulationDrawingOptions::reconfigure(fhicl::ParameterSet const& pset)
   {
-<<<<<<< HEAD
     fShowMCTruthText         = pset.get< bool          >      ("ShowMCTruthText",         true);
-    fShowMCTruthVectors      = pset.get< bool          >      ("ShowMCTruthVectors",      true);
-    fShowMCTruthTrajectories = pset.get< bool          >      ("ShowMCTruthTrajectories", true);
-    fShowMCTruthColors       = pset.get< bool          >      ("ShowMCTruthColors",       true);
-    fShowMCTruthFullSize     = pset.get< bool          >      ("ShowMCTruthFullSize",     true);
-    fMinEnergyDeposition     = pset.get< double        >      ("MinimumEnergyDeposition"      );
-    fG4ModuleLabel           = pset.get< art::InputTag >      ("G4ModuleLabel"                );
-    fSimEnergyLabel          = pset.get< art::InputTag >      ("SimEnergyLabel"               );
-      
-    f3DDrawerParams          = pset.get< fhicl::ParameterSet >("Draw3DTools"                  );
-=======
-    fShowMCTruthText         = pset.get< bool        >("ShowMCTruthText",         true);
     try {
       fShowMCTruthVectors = pset.get< unsigned short >("ShowMCTruthVectors", 0);
     } // try
@@ -48,13 +36,15 @@
       std::cout<<"ShowMCTruthVectors changed to unsigned short. Please update your fcl configuration\n";
       fShowMCTruthVectors      = pset.get< bool >("ShowMCTruthVectors",0);
     } // catch
-    fShowMCTruthTrajectories = pset.get< bool        >("ShowMCTruthTrajectories", true);
-    fShowMCTruthColors       = pset.get< bool        >("ShowMCTruthColors",       true);
-    fShowMCTruthFullSize     = pset.get< bool        >("ShowMCTruthFullSize",     true);
-    fShowScintillationLight  = pset.get< bool        >("ShowScintillationLight",  false);
-    fMinEnergyDeposition     = pset.get< double      >("MinimumEnergyDeposition"      );
-    fG4ModuleLabel           = pset.get< std::string >("G4ModuleLabel"                ); 
->>>>>>> 559b7749
+    fShowMCTruthTrajectories = pset.get< bool          >      ("ShowMCTruthTrajectories",  true);
+    fShowMCTruthColors       = pset.get< bool          >      ("ShowMCTruthColors",        true);
+    fShowMCTruthFullSize     = pset.get< bool          >      ("ShowMCTruthFullSize",      true);
+    fShowScintillationLight  = pset.get< bool          >      ("ShowScintillationLight",  false);
+    fMinEnergyDeposition     = pset.get< double        >      ("MinimumEnergyDeposition"       );
+    fG4ModuleLabel           = pset.get< art::InputTag >      ("G4ModuleLabel"                 );
+    fSimEnergyLabel          = pset.get< art::InputTag >      ("SimEnergyLabel"                );
+      
+    f3DDrawerParams          = pset.get< fhicl::ParameterSet >("Draw3DTools"                   );
   }
   
 }
