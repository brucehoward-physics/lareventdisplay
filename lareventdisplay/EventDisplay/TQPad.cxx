///
/// \file    TQPad.cxx
/// \brief   Drawing pad for time or charge histograms
/// \author  messier@indiana.edu
///
#include "lareventdisplay/EventDisplay/TQPad.h"
#include "TH1F.h"
#include "TPad.h"

#include "art/Utilities/make_tool.h"
#include "cetlib_except/exception.h"

#include "larcore/Geometry/Geometry.h"
#include "lareventdisplay/EventDisplay/ColorDrawingOptions.h"
#include "lareventdisplay/EventDisplay/RawDataDrawer.h"
#include "lareventdisplay/EventDisplay/RawDrawingOptions.h"
#include "lareventdisplay/EventDisplay/RecoDrawingOptions.h"
#include "lareventdisplay/EventDisplay/wfHitDrawers/IWFHitDrawer.h"
#include "lareventdisplay/EventDisplay/wfHitDrawers/IWaveformDrawer.h"
#include "nuevdb/EventDisplayBase/EventHolder.h"
#include "nuevdb/EventDisplayBase/View2D.h"

// C/C++ standard libraries
#include <algorithm> // std::min(), std::max()

namespace evd {

  static const int kRAW = 0;
  static const int kCALIB = 1;
  //static const int kRAWCALIB = 2;
  static const int kQ = 0;
  static const int kTQ = 1;

  //......................................................................

  TQPad::TQPad(const char* nm,
               const char* ti,
               double x1,
               double y1,
               double x2,
               double y2,
               const char* opt,
               unsigned int plane,
               unsigned int wire)
    : DrawingPad(nm, ti, x1, y1, x2, y2), fWire(wire), fPlane(plane), fFrameHist(0)
  {
    art::ServiceHandle<geo::Geometry const> geo;
    unsigned int planes = geo->Nplanes();

    this->Pad()->cd();

    this->Pad()->SetLeftMargin(0.050);
    this->Pad()->SetRightMargin(0.050);

    this->Pad()->SetTopMargin(0.005);
    this->Pad()->SetBottomMargin(0.110);

    // there has to be a better way of doing this that does
    // not have a case for each number of planes in a detector
    if (planes == 2 && fPlane > 0) {
      this->Pad()->SetTopMargin(0.110);
      this->Pad()->SetBottomMargin(0.010);
    }
    else if (planes > 2) {
      if (fPlane == 1) {
        this->Pad()->SetTopMargin(0.005);
        this->Pad()->SetBottomMargin(0.010);
      }
      else if (fPlane == 2) {
        this->Pad()->SetTopMargin(0.110);
        this->Pad()->SetBottomMargin(0.010);
      }
    }

    std::string opts(opt);
    if (opts == "TQ") {
      fTQ = kTQ;
      // BB adjust the vertical spacing
      this->Pad()->SetTopMargin(0);
      this->Pad()->SetBottomMargin(0.2);
    }
    if (opts == "Q") { fTQ = kQ; }

    this->BookHistogram();
    fView = new evdb::View2D();

    art::ServiceHandle<evd::RawDrawingOptions const> rawOptions;
    art::ServiceHandle<evd::RecoDrawingOptions const> recoOptions;

    fHitDrawerTool = art::make_tool<evdb_tool::IWFHitDrawer>(recoOptions->fHitDrawerParams);
    fRawDigitDrawerTool =
      art::make_tool<evdb_tool::IWaveformDrawer>(rawOptions->fRawDigitDrawerParams);
    fWireDrawerTool = art::make_tool<evdb_tool::IWaveformDrawer>(recoOptions->fWireDrawerParams);
  }

  //......................................................................

  TQPad::~TQPad()
  {
    if (fView) {
      delete fView;
      fView = 0;
    }
    if (fFrameHist) {
      delete fFrameHist;
      fFrameHist = 0;
    }
  }

  //......................................................................
  void
  TQPad::Draw()
  {
    art::ServiceHandle<evd::RawDrawingOptions const> drawopt;

    //grab the singleton with the event
    const art::Event* evt = evdb::EventHolder::Instance()->GetEvent();
    if (!evt) return;

    art::ServiceHandle<geo::Geometry const> geoSvc;

    fPad->Clear();
    fPad->cd();

    // Note this handles drawing waveforms for both SP and DP where the difference is handled by the tools
    if (fTQ == kTQ) {
      // Recover a channel number from current information
      raw::ChannelID_t channel =
        geoSvc->PlaneWireToChannel(fPlane, fWire, drawopt->fTPC, drawopt->fCryostat);

      // Call the tools to fill the histograms for RawDigits and Wire data
      fRawDigitDrawerTool->Fill(
        *fView, channel, this->RawDataDraw()->StartTick(), this->RawDataDraw()->TotalClockTicks());
      fWireDrawerTool->Fill(
        *fView, channel, this->RawDataDraw()->StartTick(), this->RawDataDraw()->TotalClockTicks());

      // Vertical limits set for the enclosing histogram, then draw it with axes only
<<<<<<< HEAD
      float maxLowVal =
        1.1 * std::min(fRawDigitDrawerTool->getMinimum(), fWireDrawerTool->getMinimum());
      float maxHiVal =
        1.1 * std::max(fRawDigitDrawerTool->getMaximum(), fWireDrawerTool->getMaximum());
      if (drawopt->fDrawRawDataOrCalibWires == kCALIB) {
        maxLowVal = 1.1 * fWireDrawerTool->getMinimum();
        maxHiVal = 1.1 * fWireDrawerTool->getMaximum();
      }
      if (!(maxLowVal < std::numeric_limits<float>::max())) maxLowVal = -10.;
      if (!(maxHiVal > std::numeric_limits<float>::lowest())) maxHiVal = 10.;
=======
      float maxLowVal = std::min(fRawDigitDrawerTool->getMinimum(), fWireDrawerTool->getMinimum());
      float maxHiVal = std::max(fRawDigitDrawerTool->getMaximum(), fWireDrawerTool->getMaximum());

      if (drawopt->fDrawRawDataOrCalibWires == kCALIB) {
        maxLowVal = fWireDrawerTool->getMinimum();
        maxHiVal = fWireDrawerTool->getMaximum();
      }

      if (maxLowVal < std::numeric_limits<float>::max())
        maxLowVal -= 5.;
      else
        maxLowVal = -10.;
      if (maxHiVal > std::numeric_limits<float>::lowest())
        maxHiVal += 5.;
      else
        maxHiVal = 10.;
>>>>>>> a4430887

      fFrameHist->SetMaximum(maxHiVal);
      fFrameHist->SetMinimum(maxLowVal);
      fFrameHist->Draw("AXIS");

      // draw with histogram style, only (square) lines, no errors
      static const std::string defaultDrawOptions = "HIST same";

      // Draw the desired histograms
      // If its not just the raw hists then we output the wire histograms
      if (drawopt->fDrawRawDataOrCalibWires != kRAW) {
        fWireDrawerTool->Draw(defaultDrawOptions.c_str(), maxLowVal, maxHiVal);

        fHitDrawerTool->Draw(*fView, channel);
      }

      // Likewise, if it is not just the calib hists then we output the raw histogram
      if (drawopt->fDrawRawDataOrCalibWires != kCALIB)
        fRawDigitDrawerTool->Draw(defaultDrawOptions.c_str(), maxLowVal, maxHiVal);

      // This is a remnant from a time long past...
      fFrameHist->SetTitleOffset(0.2, "Y");
    } // end if fTQ == kTQ

    // I am not sure what the block below is trying to do... I don't see where the hists are actually filled.
    // ** remove this for now until someone can explain what it is **
    //    else if(fTQ == kQ && fTQ == -1)
    //    {
    //        // figure out the signal type for this plane, assume that
    //        // plane n in each TPC/cryostat has the same type
    //        geo::PlaneID planeid(drawopt->CurrentTPC(), fPlane);
    //        geo::SigType_t sigType = geoSvc->SignalType(planeid);
    //
    //        art::ServiceHandle<evd::ColorDrawingOptions const> cst;
    //
    //        TH1F *hist;
    //
    //        int ndiv = 0;
    //        if(drawopt->fDrawRawDataOrCalibWires != kCALIB){
    //            hist = fRawHisto;
    //            hist->SetMinimum(cst->fRawQLow [(size_t)sigType]);
    //            hist->SetMaximum(cst->fRawQHigh[(size_t)sigType]);
    //            ndiv = cst->fRawDiv[(size_t)sigType];
    //        }
    //        if(drawopt->fDrawRawDataOrCalibWires == kCALIB){
    //            hist = fRecoHisto;
    //            hist->SetMinimum(cst->fRecoQLow [(size_t)sigType]);
    //            hist->SetMaximum(cst->fRecoQHigh[(size_t)sigType]);
    //            ndiv = cst->fRecoDiv[(size_t)sigType];
    //        }
    //
    //        hist->SetLabelSize(0, "X");
    //        hist->SetLabelSize(0, "Y");
    //        hist->SetTickLength(0, "X");
    //        hist->SetTickLength(0, "Y");
    //        hist->Draw("pY+");
    //
    //        //
    //        // Use this to fill the histogram with colors from the color scale
    //        //
    //        double x1, x2, y1, y2;
    //        x1 = 0.;
    //        x2 = 1.;
    //
    //        for(int i = 0; i < ndiv; ++i){
    //            y1 = hist->GetMinimum() + i*(hist->GetMaximum()-hist->GetMinimum())/(1.*ndiv);
    //            y2 = hist->GetMinimum() + (i + 1)*(hist->GetMaximum()-hist->GetMinimum())/(1.*ndiv);
    //
    //            int c = 1;
    //            if (drawopt->fDrawRawDataOrCalibWires==kRAW) {
    //                c = cst->RawQ(sigType).GetColor(0.5*(y1+y2));
    //            }
    //            if (drawopt->fDrawRawDataOrCalibWires!=kRAW) {
    //                c= cst->CalQ(sigType).GetColor(0.5*(y1+y2));
    //            }
    //
    //            TBox& b = fView->AddBox(x1,y1,x2,y2);
    //            b.SetFillStyle(1001);
    //            b.SetFillColor(c);
    //            b.Draw();
    //        } // end loop over Q histogram bins
    //
    //        hist->Draw("same");
    //    } // end if fTQ == kQ

    return;
  }

  //......................................................................
  void
  TQPad::BookHistogram()
  {
    if (fFrameHist) {
      delete fFrameHist;
      fFrameHist = 0;
    }

    art::ServiceHandle<evd::ColorDrawingOptions const> cst;
    art::ServiceHandle<evd::RawDrawingOptions const> drawopt;

    // figure out the signal type for this plane, assume that
    // plane n in each TPC/cryostat has the same type
    geo::PlaneID planeid(drawopt->CurrentTPC(), fPlane);
    art::ServiceHandle<geo::Geometry const> geo;
    geo::SigType_t sigType = geo->SignalType(planeid);

    /// \todo decide if ndivraw and ndivreco are useful
    double qxloraw = cst->fRawQLow[(size_t)sigType];
    double qxhiraw = cst->fRawQHigh[(size_t)sigType];
    double tqxlo = 1. * this->RawDataDraw()->StartTick();
    double tqxhi = 1. * this->RawDataDraw()->TotalClockTicks();

    switch (fTQ) {
    case kQ:
      fFrameHist = new TH1F("fFrameHist", ";t [ticks];[ADC]", 2, 0., 1.);
      fFrameHist->SetMaximum(qxhiraw);
      fFrameHist->SetMinimum(qxloraw);
      break; // kQ
    case kTQ:
      fFrameHist = new TH1F("fFrameHist", ";t [ticks];q [ADC]", (int)tqxhi, tqxlo, tqxhi + tqxlo);
      break;
    default: throw cet::exception("TQPad") << __func__ << ": unexpected quantity #" << fTQ << "\n";
    } //end if fTQ == kTQ

    // Set the label, title size and offsets
    // Note this is the base histogram so this control these for both the raw and wire histograms
    fFrameHist->GetXaxis()->SetLabelSize(0.10);
    fFrameHist->GetXaxis()->SetLabelOffset(0.00);
    fFrameHist->GetXaxis()->SetTitleSize(0.10);
    fFrameHist->GetXaxis()->SetTitleOffset(0.80);

    fFrameHist->GetYaxis()->SetLabelSize(0.10);
    fFrameHist->GetYaxis()->SetLabelOffset(0.01);
    fFrameHist->GetYaxis()->SetTitleSize(0.10);
    fFrameHist->GetYaxis()->SetTitleOffset(0.80);
  }

}
//////////////////////////////////////////////////////////////////////////<|MERGE_RESOLUTION|>--- conflicted
+++ resolved
@@ -135,18 +135,6 @@
         *fView, channel, this->RawDataDraw()->StartTick(), this->RawDataDraw()->TotalClockTicks());
 
       // Vertical limits set for the enclosing histogram, then draw it with axes only
-<<<<<<< HEAD
-      float maxLowVal =
-        1.1 * std::min(fRawDigitDrawerTool->getMinimum(), fWireDrawerTool->getMinimum());
-      float maxHiVal =
-        1.1 * std::max(fRawDigitDrawerTool->getMaximum(), fWireDrawerTool->getMaximum());
-      if (drawopt->fDrawRawDataOrCalibWires == kCALIB) {
-        maxLowVal = 1.1 * fWireDrawerTool->getMinimum();
-        maxHiVal = 1.1 * fWireDrawerTool->getMaximum();
-      }
-      if (!(maxLowVal < std::numeric_limits<float>::max())) maxLowVal = -10.;
-      if (!(maxHiVal > std::numeric_limits<float>::lowest())) maxHiVal = 10.;
-=======
       float maxLowVal = std::min(fRawDigitDrawerTool->getMinimum(), fWireDrawerTool->getMinimum());
       float maxHiVal = std::max(fRawDigitDrawerTool->getMaximum(), fWireDrawerTool->getMaximum());
 
@@ -163,7 +151,6 @@
         maxHiVal += 5.;
       else
         maxHiVal = 10.;
->>>>>>> a4430887
 
       fFrameHist->SetMaximum(maxHiVal);
       fFrameHist->SetMinimum(maxLowVal);
