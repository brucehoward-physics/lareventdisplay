# The parent line must be the first non-comment line in the file
# This line defines the product name and version
<<<<<<< HEAD
parent	lareventdisplay	v1_02_01
=======
parent	lareventdisplay	v02_00_00
>>>>>>> 9cb844b5
defaultqual	e5
#
fcldir		product_dir	job
#
product         version
<<<<<<< HEAD
larsim		v1_02_01
=======
larsim		v02_00_00
>>>>>>> 9cb844b5
gcc		v4_8_2

# list products required ONLY for the build
# any products here must NOT have qualifiers
only_for_build  cetbuildtools   v3_11_00
  
# e5  - with gcc 4.8.2 and -std=c++11
qualifier	larsim	 	gcc	notes
e5:debug	e5:debug	-nq-
e5:opt		e5:opt		-nq-
e5:prof		e5:prof		-nq-

# Preserve tabs and formatting in emacs and vi / vim:

### Local Variables:
### tab-width: 8
### End:<|MERGE_RESOLUTION|>--- conflicted
+++ resolved
@@ -1,20 +1,12 @@
 # The parent line must be the first non-comment line in the file
 # This line defines the product name and version
-<<<<<<< HEAD
-parent	lareventdisplay	v1_02_01
-=======
 parent	lareventdisplay	v02_00_00
->>>>>>> 9cb844b5
 defaultqual	e5
 #
 fcldir		product_dir	job
 #
 product         version
-<<<<<<< HEAD
-larsim		v1_02_01
-=======
 larsim		v02_00_00
->>>>>>> 9cb844b5
 gcc		v4_8_2
 
 # list products required ONLY for the build
