# The parent line must be the first non-comment line in the file
# This line defines the product name and version
parent	lareventdisplay	v08_06_00
defaultqual	e17
#
fcldir		product_dir	job
#
product         version
<<<<<<< HEAD
larreco		v08_11_01
eigen		v3_3_4a
=======
larreco		v08_12_00
>>>>>>> fa4ecdd7

cetbuildtools	v7_11_00	-	only_for_build
end_product_list

  
qualifier	larreco		eigen 	notes
e17:debug	e17:debug	-nq-
e17:prof	e17:prof	-nq-
c2:debug	c2:debug	-nq-
c2:prof		c2:prof 	-nq-
end_qualifier_list

# Preserve tabs and formatting in emacs and vi / vim:

### Local Variables:
### tab-width: 8
### End:<|MERGE_RESOLUTION|>--- conflicted
+++ resolved
@@ -6,22 +6,17 @@
 fcldir		product_dir	job
 #
 product         version
-<<<<<<< HEAD
-larreco		v08_11_01
-eigen		v3_3_4a
-=======
 larreco		v08_12_00
->>>>>>> fa4ecdd7
 
 cetbuildtools	v7_11_00	-	only_for_build
 end_product_list
 
   
-qualifier	larreco		eigen 	notes
-e17:debug	e17:debug	-nq-
-e17:prof	e17:prof	-nq-
-c2:debug	c2:debug	-nq-
-c2:prof		c2:prof 	-nq-
+qualifier	larreco	 	notes
+e17:debug	e17:debug
+e17:prof	e17:prof
+c2:debug	c2:debug
+c2:prof		c2:prof
 end_qualifier_list
 
 # Preserve tabs and formatting in emacs and vi / vim:
