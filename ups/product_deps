# The parent line must be the first non-comment line in the file
# This line defines the product name and version
<<<<<<< HEAD
parent	lareventdisplay	v09_01_21
=======
parent	lareventdisplay	v09_01_16_01
>>>>>>> ac6b266a
defaultqual	e20
#
fcldir		product_dir	job
#
product         version
<<<<<<< HEAD
larreco         v09_06_17
nuevdb          v1_03_05
cetbuildtools   v7_17_01	-	only_for_build
=======
larreco         v09_06_12_01
nuevdb          v1_05_04
cetbuildtools   v8_15_00	-	only_for_build
>>>>>>> ac6b266a
end_product_list


qualifier	larreco         nuevdb
e20:debug	e20:debug	e20:debug
e20:prof	e20:prof	e20:prof
e19:debug	e19:debug	e19:debug
e19:prof	e19:prof	e19:prof
c7:debug	c7:debug	c7:debug
c7:prof		c7:prof		c7:prof
end_qualifier_list

# Preserve tabs and formatting in emacs and vi / vim:

### Local Variables:
### tab-width: 8
### End:<|MERGE_RESOLUTION|>--- conflicted
+++ resolved
@@ -1,24 +1,14 @@
 # The parent line must be the first non-comment line in the file
 # This line defines the product name and version
-<<<<<<< HEAD
 parent	lareventdisplay	v09_01_21
-=======
-parent	lareventdisplay	v09_01_16_01
->>>>>>> ac6b266a
 defaultqual	e20
 #
 fcldir		product_dir	job
 #
 product         version
-<<<<<<< HEAD
 larreco         v09_06_17
-nuevdb          v1_03_05
-cetbuildtools   v7_17_01	-	only_for_build
-=======
-larreco         v09_06_12_01
 nuevdb          v1_05_04
 cetbuildtools   v8_15_00	-	only_for_build
->>>>>>> ac6b266a
 end_product_list
 
 
