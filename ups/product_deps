--- conflicted
+++ resolved
@@ -1,24 +1,14 @@
 # The parent line must be the first non-comment line in the file
 # This line defines the product name and version
-<<<<<<< HEAD
-parent	lareventdisplay	v09_01_14_04
-=======
 parent	lareventdisplay	v09_01_16
->>>>>>> 2b944888
 defaultqual	e20
 #
 fcldir		product_dir	job
 #
 product         version
-<<<<<<< HEAD
 larreco         v09_06_10_04
 nuevdb          v1_05_04
 cetbuildtools   v8_14_02	-	only_for_build
-=======
-larreco         v09_06_12
-nuevdb          v1_03_05
-cetbuildtools   v7_17_01	-	only_for_build
->>>>>>> 2b944888
 end_product_list
 
 
