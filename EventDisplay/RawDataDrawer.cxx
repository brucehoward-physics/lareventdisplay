/**
 * @file    RawDataDrawer.cxx
 * @brief   Class to aid in the rendering of RawData objects
 * @author  messier@indiana.edu
 * 
 * This class prepares the rendering of the raw digits content for the 2D view
 * of the display. In particular, it fills the 2D view of detected charge
 * vs. time and wire number for a single TPC.
 * The code is not ready to support an arbitrary TPC from the detector;
 * it can be fixed to support that, but a good deal of the calling code also
 * has to change.
 * 
 * Notes from Gianluca Petrillo (petrillo@fnal.gov) on August 19, 2015
 * --------------------------------------------------------------------
 * 
 * As of August 2015, this class performs some preprocessing for the data to
 * be displayed.
 * The main argument here is that the display assigns to each plane a space
 * of 600x250 pixels, while the amound of data is typically 500x5000 elements.
 * These numbers vary wildly: while the first number is close to the current
 * default size for a new window, that window can be resized and windows many
 * times larger can be obtained; for the data content, a MicroBooNE plane
 * contains 2400x9600 elements (that's roughly 25 millions, and there is three
 * of them), each of the two LArIAT planes contains 240x3200 (less than 1
 * million), and a single TPC of DUNE's 35t prototype about 350x4800 (but it
 * is larger when extended readout window modes are used).
 * The code produces TBox'es to be rendered by the nutools event display
 * infrastructure. The code before August 2015 would produce one box for each
 * of the aggregated charge; charge could be aggregated in time by FHiCL
 * configuration to merge TDC ticks. This typically bloats rendering time,
 * since rendering of all boxes is attempted.
 * The new code performs dynamic aggregation after discovering the actual size
 * of the graphical viewport, and it submits at most one TBox per pixel.
 * Additional improvement is caching of the uncompressed raw data, so that
 * following zooming is faster, and especially a way to bypass the decompression
 * when the original data is not compressed in the first place, that saves
 * a bit of time and quite some memory.
 * 
 * @todo There are probably a number of glitches and shortcuts in the current
 * preprocessing implementation. If they become a problem, they can probably be
 * fixed on demand. Examples include:
 * - no alignment of the boxes with the wire and tick numbers
 * - possible border effects
 * - the fact that only the maximum charge is displayed on each box (an option
 *   is almost implemented to replace that with a sum, and an average is also
 *   possible), and no dynamic charge range detection is in place
 * - the first drawing is performed with a grid that is not the final one
 *   (because for some reason the frame starts larger than it should and is
 *   resized later)
 * - the drawing honours the zoom region the user selected, even if the viewport
 *   ends up being larger (that is, if upstream decides that the zoom region is
 *   too small and a larger area will be drawn, the additional area will be
 *   blank)
 */
#include <cmath> // std::abs(), ...
#include <utility> // std::pair<>, std::move()
#include <memory> // std::unique_ptr()
#include <tuple>
#include <limits> // std::numeric_limits<>
#include <type_traits> // std::add_const_t<>, ...
#include <algorithm> // std::fill(), std::find_if(), ...
#include <cstddef> // std::ptrdiff_t

#include "TH1F.h"
// #include "TPolyLine3D.h"
#include "TBox.h"
#include "TFrame.h"
#include "TVirtualPad.h"

#include "EventDisplay/RawDataDrawer.h"
#include "EventDisplayBase/View2D.h"
#include "EventDisplayBase/EventHolder.h"
#include "EventDisplay/ColorDrawingOptions.h"
#include "EventDisplay/RawDrawingOptions.h"
#include "RawData/raw.h"
#include "RawData/RawDigit.h"
#include "CalibrationDBI/Interface/IChannelStatusService.h"
#include "CalibrationDBI/Interface/IChannelStatusProvider.h"
#include "Geometry/CryostatGeo.h"
#include "Geometry/TPCGeo.h"
#include "Geometry/PlaneGeo.h"
#include "Utilities/StatCollector.h" // lar::util::MinMaxCollector<>
#include "Geometry/Geometry.h"
#include "Utilities/LArPropertiesService.h"
<<<<<<< HEAD
#include "Utilities/IDetectorPropertiesService.h"
=======
#include "Utilities/DetectorPropertiesService.h"
>>>>>>> e2d5e364


#include "art/Utilities/InputTag.h"
#include "art/Framework/Services/Registry/ServiceHandle.h"
#include "art/Framework/Principal/Event.h"
#include "art/Framework/Principal/Handle.h"
#include "art/Persistency/Common/Ptr.h"
#include "messagefacility/MessageLogger/MessageLogger.h"
#include "CalibrationDBI/Interface/IDetPedestalService.h"
#include "CalibrationDBI/Interface/IDetPedestalProvider.h"


// internal use classes declaration;
// it can't live in the header because it uses C++11/14
namespace details {
  /// @todo Document this code and make it into a library
  template <typename T>
  class PointerToData_t {
      public:
    using value_type = T;
    using const_value_type = std::add_const_t<value_type>;
    using reference = std::add_lvalue_reference_t<value_type>;
    using const_reference
      = std::add_lvalue_reference_t<const_value_type>;
    using pointer = std::add_pointer_t<value_type>;
    using const_pointer = std::add_pointer_t<const_value_type>;
    
    /// Destructor: gets rid of the owned data
    ~PointerToData_t() { Clear(); }
    
    /// @name Dereferencing
    /// @{
    const_reference operator* () const { return *pData; }
    reference operator* () { return *pData; }
    
    const_pointer operator-> () const { return pData; }
    pointer operator-> () { return pData; }
    /// @}
    
    /// Returns whether we point to something
    operator bool() const { return hasData(); }
    
    /// Returns whether we point to nothing
    bool operator! () const { return !hasData(); }
    
    /// Returns whether we have data
    bool hasData() const { return bool(pData); }
    
    /// Returns whether we have data and we own it
    bool owned() const { return bOwned && hasData(); }
    
    /// Sets the data and the ownership
    void SetData(pointer data, bool owned)
      {
        Clear();
        bOwned = owned;
        pData = data;
      }
    /// Acquire ownership of the specified data
    void AcquireData(pointer data) { SetData(data, true); }
    /// Point to the specified data, not acquiring ownership
    void PointToData(pointer data) { SetData(data, false); }
    /// Point to the specified data, not acquiring ownership
    void PointToData(reference data) { SetData(&data, false); }
    /// Move data from the specified object, and own it
    void StealData(std::remove_const_t<T>&& data)
      { AcquireData(new T(std::move(data))); }
    /// Create a owned copy of the specified object
    void NewData(T const& data) { AcquireData(new T(data)); }
    /// Stop pointing to the data; if owned, delete it
    void Clear()
      {
        if (bOwned) delete pData;
        pData = nullptr;
        bOwned = false;
      } // Clear()
    
      protected:
    bool bOwned = false;   ///< whether we own our data
    pointer pData = nullptr; ///< pointer to data
  }; // class PointerToData_t<>
}

namespace evd {
  namespace details {
    
    /// Information about a RawDigit; may contain uncompressed duplicate of data
    class RawDigitInfo_t {
        public:
      /// Returns an art pointer to the actual digit
      art::Ptr<raw::RawDigit> DigitPtr() const { return digit; }
      
      /// Returns an art pointer to the actual digit
      raw::RawDigit const& Digit() const { return *digit; }
      
      /// Returns the channel of this digit (for convenience)
      raw::ChannelID_t Channel() const
        { return digit? digit->Channel(): raw::InvalidChannelID; }
      
      /// minimum charge
      short MinCharge() const { return SampleInfo().min_charge; }
      
      /// maximum charge
      short MaxCharge() const { return SampleInfo().max_charge; }
    
      /// average charge
    //  short AverageCharge() const { return SampleInfo().average_charge; }
      
      /// Returns the uncompressed data
      raw::RawDigit::ADCvector_t const& Data() const;
      
      /// Parses the specified digit
      void Fill(art::Ptr<raw::RawDigit> const& src);
      
      /// Deletes the data
      void Clear();
      
      /// Dumps the content of the digit info
      template <typename Stream>
      void Dump(Stream&& out) const;
      
        private:
      typedef struct {
        short min_charge = std::numeric_limits<short>::max(); ///< minimum charge
        short max_charge = std::numeric_limits<short>::max(); ///< maximum charge
      //  float average_charge = 0.; ///< average charge
      } SampleInfo_t; // SampleInfo_t
      
      art::Ptr<raw::RawDigit> digit; ///< a pointer to the actual digit
      
      /// Uncompressed data
      mutable ::details::PointerToData_t<raw::RawDigit::ADCvector_t const> data;
      
      /// Information collected from the uncompressed data
      mutable std::unique_ptr<SampleInfo_t> sample_info;
      
      /// Fills the uncompressed data cache
      void UncompressData() const;
      
      /// Fills the sample info cache
      void CollectSampleInfo() const;
      
      /// Returns the uncompressed data
      SampleInfo_t const& SampleInfo() const;
      
    }; // class RawDigitInfo_t
    
    
    /// Cached set of RawDigitInfo_t
    class RawDigitCacheClass {
        public:
     
      /// Returns the list of digit info
      std::vector<RawDigitInfo_t> const& Digits() const { return digits; }
      
      /// Returns a pointer to the digit info of given channel, nullptr if none
      RawDigitInfo_t const* FindChannel(raw::ChannelID_t channel) const;

      
      /// Returns the largest number of samples in the unpacked raw digits
      size_t MaxSamples() const { return max_samples; }
      
      /// Returns whether the cache is empty()
      bool empty() const { return digits.empty(); }
      
      /// Updates the cache if needed; returns whether it was needed
      bool Update(art::Event const& evt, art::InputTag const& label);
      /// Empties the cache
      void Clear();
      /// Declare the cache invalid
      void Invalidate();
      
      /// Dump the content of the cache
      template <typename Stream>
      void Dump(Stream&& out) const;
      
        private:
      struct CacheTimestamp_t {
        art::EventID event_id;
        art::InputTag input_label;
        
        void clear()
          { event_id = art::EventID(); input_label = art::InputTag(); }
        
        bool operator== (CacheTimestamp_t const& ts) const
          {
            return (ts.event_id == event_id) && (ts.input_label == input_label);
          } // operator==
        bool operator!= (CacheTimestamp_t const& ts) const
          {
            return (ts.event_id != event_id) || (ts.input_label != input_label);
          } // operator!=
        
        operator std::string() const
          {
            return "R: " + std::to_string(event_id.run())
              + " S: " + std::to_string(event_id.subRun())
              + " E: " + std::to_string(event_id.event())
              + " I: " + input_label.encode();
          }
      }; // CacheTimestamp_t
      
      std::vector<RawDigitInfo_t> digits; ///< vector of raw digit information
      
      size_t max_samples = 0; ///< the largest number of ticks in any digit
      
      CacheTimestamp_t timestamp; ///< time stamp for the cache
      
      /// Fills the cache
      void Refill(art::Event const& evt, CacheTimestamp_t const& ts);
      /// Returns whether the cache is updated to this event
      bool isUpToDate(CacheTimestamp_t const& ts) const;
      
    }; // struct RawDigitCacheClass
    

    std::vector<evd::details::RawDigitInfo_t>::const_iterator begin
      (evd::details::RawDigitCacheClass const& cache)
      { return cache.Digits().cbegin(); }
    std::vector<evd::details::RawDigitInfo_t>::const_iterator end
      (evd::details::RawDigitCacheClass const& cache)
      { return cache.Digits().cend(); }


    
    /// Manages a cell-like division of a coordinate
    class GridAxisClass {
        public:
      /// Default constructor: an invalid range
      GridAxisClass() { Init(0, 0., 0.); }
      
      /// Constructor: sets the limits and the number of cells
      GridAxisClass(size_t nDiv, float new_min, float new_max)
        { Init(nDiv, new_min, new_max); }
      
      //@{
      /// Returns the index of the specified cell
      std::ptrdiff_t GetCell(float coord) const;
      std::ptrdiff_t operator() (float coord) const { return GetCell(coord); }
      //@}
      
      /// Returns whether the cell is present or not
      bool hasCell(std::ptrdiff_t iCell) const
        { return (iCell >= 0) && ((size_t) iCell < NCells()); }
      
      /// Returns whether the coordinate is included in the range or not
      bool hasCoord(float coord) const
        { return (coord >= Min()) && (coord < Max()); }
      
      
      //@{
      /// Returns the extremes of the axis
      float Min() const { return min; }
      float Max() const { return max; }
      //@}
      
      /// Returns the length of the axis
      float Length() const { return max - min; }
      
      /// Returns the length of the axis
      size_t NCells() const { return n_cells; }
      
      /// Returns whether minimum and maximum match
      bool isEmpty() const { return max == min; }
      
      /// Returns the cell size
      float CellSize() const { return cell_size; }
      
      /// Returns the lower edge of the cell
      float LowerEdge(std::ptrdiff_t iCell) const
        { return Min() + CellSize() * iCell; }
      
      /// Returns the upper edge of the cell
      float UpperEdge(std::ptrdiff_t iCell) const
        { return LowerEdge(iCell + 1); }
      
      /// Initialize the axis
      bool Init(size_t nDiv, float new_min, float new_max);
      
      /// Expands the cell (at fixed range) to meet minimum cell size
      /// @return Whether the cell size was changed
      bool SetMinCellSize(float min_size);
      
      /// Expands the cell (at fixed range) to meet maximum cell size
      /// @return Whether the cell size was changed
      bool SetMaxCellSize(float max_size);
      
      /// Expands the cell (at fixed range) to meet maximum cell size
      /// @return Whether the cell size was changed
      bool SetCellSizeBoundary(float min_size, float max_size)
        { return SetMinCellSize(min_size) || SetMaxCellSize(max_size); }
      
      
        private:
      size_t n_cells; ///< number of cells in the axis
      float min, max; ///< extremes of the axis
      
      float cell_size; ///< size of each cell
      
    }; // GridAxisClass
    
    
    /// Manages a grid-like division of 2D space
    class CellGridClass {
        public:
      
      /// Default constructor: invalid ranges
      CellGridClass(): wire_axis(), tdc_axis() {}
      
      /// Constructor: sets the extremes and assumes one cell for each element
      CellGridClass(unsigned int nWires, unsigned int nTDC);
      
      /// Constructor: sets the wire and TDC ranges in detail
      CellGridClass(
        float min_wire, float max_wire, unsigned int nWires,
        float min_tdc, float max_tdc, unsigned int nTDC
        );
      
      /// Returns the total number of cells in the grid
      size_t NCells() const { return wire_axis.NCells() * tdc_axis.NCells(); }
      
      /// Return the information about the wires
      GridAxisClass const& WireAxis() const { return wire_axis; }
      
      /// Return the information about the TDCs
      GridAxisClass const& TDCAxis() const { return tdc_axis; }
      
      
      /// Returns the index of specified cell, or -1 if out of range
      std::ptrdiff_t GetCell(float wire, float tick) const;
      
      /// Returns the coordinates { w1, t1, w2, t2 } of specified cell
      std::tuple<float, float, float, float> GetCellBox
        (std::ptrdiff_t iCell) const;
      
      //@{
      /// Returns whether the range includes the specified wire
      bool hasWire(float wire) const { return wire_axis.hasCoord(wire); }
      bool hasWire(int wire) const { return hasWire((float) wire); }
      //@}
      
      //@{
      /// Returns whether the range includes the specified wire
      bool hasTick(float tick) const { return tdc_axis.hasCoord(tick); }
      bool hasTick(int tick) const { return hasTick((float) tick); }
      //@}
      
      
      /// Increments the specified cell of cont with the value v
      /// @return whether there was such a cell
      template <typename CONT>
      bool Add(CONT& cont, float wire, float tick, typename CONT::value_type v)
        {
          std::ptrdiff_t cell = GetCell(wire, tick);
          if (cell < 0) return false;
          cont[(size_t) cell] += v;
          return true;
        } // Add()
      
      
      /// @name Setters
      /// @{
      /// Sets a simple wire range: all the wires, one cell per wire
      void SetWireRange(unsigned int nWires)
        { SetWireRange(0., (float) nWires, nWires); }
      
      /// Sets the complete wire range
      void SetWireRange(float min_wire, float max_wire, unsigned int nWires)
        { wire_axis.Init(nWires, min_wire, max_wire); }
      
      /// Sets the complete wire range, with minimum cell size
      void SetWireRange
        (float min_wire, float max_wire, unsigned int nWires, float min_size)
        {
          wire_axis.Init(nWires, min_wire, max_wire);
          wire_axis.SetMinCellSize(min_size);
        }
      
      /// Sets a simple TDC range: all the ticks, one cell per tick
      void SetTDCRange(unsigned int nTDC)
        { SetTDCRange(0., (float) nTDC, nTDC); }
      
      /// Sets the complete TDC range
      void SetTDCRange(float min_tdc, float max_tdc, unsigned int nTDC)
        { tdc_axis.Init(nTDC, min_tdc, max_tdc); }
      
      /// Sets the complete TDC range, with minimum cell size
      void SetTDCRange
        (float min_tdc, float max_tdc, unsigned int nTDC, float min_size)
        {
          tdc_axis.Init(nTDC, min_tdc, max_tdc);
          tdc_axis.SetMinCellSize(min_size);
        }
      
      /// @}
      
      /// Sets the minimum size for wire cells
      bool SetMinWireCellSize(float min_size)
        { return wire_axis.SetMinCellSize(min_size); }
      
      /// Sets the minimum size for TDC cells
      bool SetMinTDCCellSize(float min_size)
        { return tdc_axis.SetMinCellSize(min_size); }
      
        protected:
      GridAxisClass wire_axis;
      GridAxisClass tdc_axis;
    }; // CellGridClass
    
    
    //--------------------------------------------------------------------------
    /// Applies Birks correction
    class ADCCorrectorClass {
        public:
      /// Default constructor: awaits for update()
      ADCCorrectorClass() {}
      
      /// Constructor: update()s with the specified information
      ADCCorrectorClass(geo::PlaneID const& pid) { update(pid); }
      
      /// Applies Birks correction to the specified pedestal-subtracted charge
      double Correct(float adc) const
        {
          if (adc < 0.) return 0.;
          register double const dQdX = adc / wirePitch / electronsToADC;
<<<<<<< HEAD
          dataprov::IDetectorProperties const* detp = lar::providerFrom<util::IDetectorPropertiesService>();
=======
          const dataprov::DetectorProperties* detp = lar::providerFrom<util::DetectorPropertiesService>();
>>>>>>> e2d5e364
          return detp->BirksCorrection(dQdX);
        } // Correct()
      double operator() (float adc) const { return Correct(adc); }
      
      void update(geo::PlaneID const& pid)
        {
          art::ServiceHandle<geo::Geometry> geo;
          wirePitch = geo->WirePitch(pid);

<<<<<<< HEAD
          dataprov::IDetectorProperties const* detp = lar::providerFrom<util::IDetectorPropertiesService>();
=======
          const dataprov::DetectorProperties* detp = lar::providerFrom<util::DetectorPropertiesService>();
>>>>>>> e2d5e364
          electronsToADC = detp->ElectronsToADC();
        } // update()
      
        protected:
      float wirePitch; ///< wire pitch
      float electronsToADC; ///< conversion constant
      
    }; // ADCCorrectorClass
    //--------------------------------------------------------------------------
  } // namespace details
} // namespace evd

namespace evd {
  
  // empty vector
  std::vector<raw::RawDigit> const RawDataDrawer::EmptyRawDigits;
  
  //......................................................................
  RawDataDrawer::RawDataDrawer()
    : digit_cache(new details::RawDigitCacheClass)
    , fStartTick(0),fTicks(2048)
    , fDrawingRange(new details::CellGridClass)
  { 
    art::ServiceHandle<geo::Geometry> geo;

    art::ServiceHandle<evd::RawDrawingOptions> drawopt;
    geo::TPCID tpcid(drawopt->fCryostat, drawopt->fTPC);
    
    fStartTick = drawopt->fStartTick;
    fTicks = drawopt->fTicks;

    // set the list of bad channels in this detector
    unsigned int nplanes=geo->Nplanes(tpcid);
    fWireMin.resize(nplanes,-1);   
    fWireMax.resize(nplanes,-1);    
    fTimeMin.resize(nplanes,-1);    
    fTimeMax.resize(nplanes,-1);    
    fRawCharge.resize(nplanes,0);   
    fConvertedCharge.resize(nplanes,0);
  }

  //......................................................................
  RawDataDrawer::~RawDataDrawer()
  {
    delete digit_cache;
    delete fDrawingRange;
  }


  //......................................................................
  void RawDataDrawer::ExtractRange
    (TVirtualPad* pPad, std::vector<double> const* zoom /* = nullptr */)
  {
    mf::LogDebug log("RawDataDrawer");
    log << "ExtractRange() on pad '" << pPad->GetName() << "'";
    
    TFrame const* pFrame = pPad->GetFrame();
    if (pFrame) {
      // these coordinates are used to find the actual extent of pad in pixels
      double low_wire = pFrame->GetX1(), high_wire = pFrame->GetX2();
      double low_tdc = pFrame->GetY1(), high_tdc = pFrame->GetY2();
      double const wire_pixels = pPad->XtoAbsPixel(high_wire) - pPad->XtoAbsPixel(low_wire);
      double const tdc_pixels = -(pPad->YtoAbsPixel(high_tdc) - pPad->YtoAbsPixel(low_tdc));
      
      log << "\n frame window is " << wire_pixels << "x" << tdc_pixels << " pixel big and";
      // those coordinates also are a (unreliable) estimation of the zoom;
      // if we have a better one, let's use it
      // (this does not change the size of the window in terms of pixels)
      if (zoom) {
        log << ", from external source,";
        low_wire = (*zoom)[0];
        high_wire = (*zoom)[1];
        low_tdc = (*zoom)[2];
        high_tdc = (*zoom)[3];
      }
      
      log << " spans wires "
        << low_wire << "-" << high_wire << " and TDC " << low_tdc << "-" << high_tdc;
      
      fDrawingRange->SetWireRange(low_wire, high_wire, wire_pixels, 1.0);
      fDrawingRange->SetTDCRange(low_tdc, high_tdc, tdc_pixels, 1.0);
    }
    else {
      // keep the old frame (if any)
      log << "\n  no frame!";
    }
    
  } // RawDataDrawer::ExtractRange()
  
  
  //......................................................................
  void RawDataDrawer::RawDigit2D(const art::Event& evt,
				                 evdb::View2D*     view,
				                 unsigned int      plane)
  {
    // Check if we're supposed to draw raw hits at all
    art::ServiceHandle<evd::RawDrawingOptions> drawopt;
    if (drawopt->fDrawRawDataOrCalibWires == 1) return;

    art::ServiceHandle<geo::Geometry> geo;
    art::ServiceHandle<evd::ColorDrawingOptions> cst;

    //get pedestal conditions
    const lariov::IDetPedestalProvider& pedestalRetrievalAlg = art::ServiceHandle<lariov::IDetPedestalService>()->GetPedestalProvider();  
    
    geo::PlaneID pid(drawopt->fCryostat, drawopt->fTPC, plane);

    fRawCharge[plane]       = 0.;
    fConvertedCharge[plane] = 0.;
    
    // set the minimum cell in ticks to at least match fTicksPerPoint
    fDrawingRange->SetMinTDCCellSize((float) drawopt->fTicksPerPoint);

    GetRawDigits(evt);

    if(digit_cache->empty()) return;
    
    // TODO turn this into a user option
    constexpr bool bDrawSum = false;
    
    typedef struct {
      int    adc   = 0;  ///< total ADC count in this box
      bool   good  = false; ///< whether the channel is not bad
    } BoxInfo_t;
    
    
    // set up the size of the grid to be visualized;
    // the information on the size has to be already there:
    // caller should have user ExtractRange() first.
    std::vector<BoxInfo_t> BoxInfo(fDrawingRange->NCells());
    
    lariov::IChannelStatusProvider const& channelStatus
      = art::ServiceHandle<lariov::IChannelStatusService>()->GetProvider();
    
    // collect the interesting range
    lar::util::MinMaxCollector<float> WireRange, TDCrange;
    
    // loop over all the channels/raw digits
    for (evd::details::RawDigitInfo_t const& digit_info: *digit_cache) {
      raw::RawDigit const& hit = digit_info.Digit();
      raw::ChannelID_t const channel = hit.Channel();
      
      // skip the bad channels
      if (!channelStatus.IsPresent(channel)) continue;
      // The following test is meant to be temporary until the "correct" solution is implemented
      if (!ProcessChannelWithStatus(channelStatus.Status(channel))) continue;
      
      // we have a list of all channels, but we are drawing only on one plane;
      // most of the channels will not contribute to this plane,
      // and before we start querying databases, unpacking data etc.
      // we want to know it's for something
      
      std::vector<geo::WireID> WireIDs = geo->ChannelToWire(channel);
      
      bool bDrawChannel = false;
      for (geo::WireID const& wireID: WireIDs){
        if (wireID.planeID() != pid) continue; // not us!
        bDrawChannel = true;
        break;
      } // for wires
      if (!bDrawChannel) continue;
      
      // collect bad channels
      bool const bGood = !channelStatus.IsBad(channel);
      
      // nothing else to be done if the channel is not good:
      // cells are marked bad by default and if any good channel falls in any of
      // them, they become good
      if (!bGood) continue;
      
      // at this point we know we have to process this channel
      raw::RawDigit::ADCvector_t const& uncompressed = digit_info.Data();
      
      details::ADCCorrectorClass ADCCorrector(pid);
      
      // recover the pedestal
      float const pedestal = pedestalRetrievalAlg.PedMean(channel);
      
      // loop over all the wires that are covered by this channel;
      // without knowing better, we have to draw into all of them
      for (geo::WireID const& wireID: WireIDs){
        // check that the plane and tpc are the correct ones to draw
        if (wireID.planeID() != pid) continue; // not us!
        
        float const wire = float(wireID.Wire);
        
        // if this wire number is out of range, we ignore it
        if (!fDrawingRange->hasWire(wire)) continue;
        
        // get an iterator over the adc values
        // accumulate all the data of this wire in our "cells"
        // TODO we could extract the number of ticks falling in the current cell
        // rather than checking all the ticks in sequence
        // TODO support back ticksPerPoint (automatic accumulation of ticks)
        size_t const max_tick = std::min({
          size_t(fDrawingRange->TDCAxis().Max()),
          uncompressed.size(),
          size_t(fTicks)
          });
        
        for (size_t iTick = fStartTick; iTick < max_tick; ++iTick) {
          
          // check if we are out of range
          const float tick = float(iTick);
          
          std::ptrdiff_t cell = fDrawingRange->GetCell(wire, tick);
          if (cell < 0) continue;
          
          float const adc = uncompressed[iTick] - pedestal;
          
          BoxInfo_t& info = BoxInfo[cell];
          info.good = true; // if in range, we mark this cell as good
          
          fRawCharge[plane] += adc;
          fConvertedCharge[plane] += ADCCorrector(adc);
          
          if (bDrawSum) { // draw total charge in cell
            info.adc += adc;
          }
          else { // draw maximum digit in the cell
            if (std::abs(info.adc) > std::abs(adc)) continue;
            info.adc = adc;
          }
          
          // this range is only within the currently selected region
          WireRange.add(wire);
          TDCrange.add(tick);
          
        } // if good
      } // for wires
    } // for channels
    
    //
    // All the information is now collected in BoxInfo.
    // Make boxes out of it.
    //
    
    // drawing options:
    float const MinSignal = drawopt->fMinSignal;
    bool const bScaleDigitsByCharge = drawopt->fScaleDigitsByCharge;

    geo::SigType_t const sigType = geo->SignalType(pid);
    evdb::ColorScale const& ColorSet = cst->RawQ(sigType);
    size_t const nBoxes = BoxInfo.size();
    unsigned int nDrawnBoxes = 0;
    for (size_t iBox = 0; iBox < nBoxes; ++iBox) {
      BoxInfo_t const& info = BoxInfo[iBox];
      
      // too little signal, don't bother drawing
      if(info.good && (std::abs(info.adc) < MinSignal)) continue;
      
      // skip the bad cells
      if (!info.good) continue;
      
      // box color, proportional to the ADC count
      int const color = ColorSet.GetColor(info.adc);
      
      // scale factor, proportional to ADC count (optional)
      constexpr float q0 = 1000.;
      float const sf = bScaleDigitsByCharge
        ? std::min(std::sqrt((float) info.adc / q0), 1.0F)
        : 1.;
      
      // coordinates of the cell box
      float min_wire, max_wire, min_tick, max_tick;
      std::tie(min_wire, min_tick, max_wire, max_tick)
        = fDrawingRange->GetCellBox(iBox);
      
      if (sf != 1.) { // need to shrink the box
        float const nsf = 1. - sf; // negation of scale factor
        float const half_box_wires = (max_wire - min_wire) / 2.,
          half_box_ticks = (max_tick - min_tick) / 2.;
        
        // shrink the box:
        min_wire += nsf * half_box_wires;
        max_wire -= nsf * half_box_wires;
        min_tick += nsf * half_box_ticks;
        max_tick -= nsf * half_box_ticks;
      } // if scaling
      
      // allocate the box on the view;
      // the order of the coordinates depends on the orientation
      TBox* pBox;
      if (drawopt->fAxisOrientation < 1)
        pBox = &(view->AddBox(min_wire, min_tick, max_wire, max_tick));
      else
        pBox = &(view->AddBox(min_tick, min_wire, max_tick, max_wire));
      
      pBox->SetFillStyle(1001);
      pBox->SetFillColor(color);
      pBox->SetBit(kCannotPick);
      
      ++nDrawnBoxes;
    } // for (iBox)
    
    // now, when do we want to fill the interesting region?
    // this region as computed in the current implementation is within
    // the selected region for visualization (fDrawingRange);
    // so we update it only if it has not been initialized yet
    // (that is, it's empty)
    if ((fWireMin[plane] == fWireMax[plane]) && WireRange.has_data()) {
      mf::LogInfo("RawDataDrawer") << "Region of interest for "
        << std::string(pid) << " detected to be within wires "
        << WireRange.min() << " and " << WireRange.max();
      fWireMax[plane] = WireRange.max() + 1;
      fWireMin[plane] = WireRange.min();
    }
    if ((fTimeMin[plane] == fTimeMax[plane]) && TDCrange.has_data()) {
      mf::LogInfo("RawDataDrawer") << "Region of interest for "
        << std::string(pid) << " detected to be within ticks "
        << TDCrange.min() << " and " << TDCrange.max();
      fTimeMax[plane] = TDCrange.max() + 1;
      fTimeMin[plane] = TDCrange.min();
    }
    
    
#if 0
<<<<<<< HEAD
    const dataprov::IDetectorProperties* detp = art::ServiceHandle<util::IDetectorPropertiesService>()->provider();
=======
    const dataprov::DetectorProperties* detp = lar::providerFrom<util::DetectorPropertiesService>();
>>>>>>> e2d5e364
    
    for (evd::details::RawDigitInfo_t& digit_info: digit_cache->digits) {
      raw::RawDigit const& hit = digit_info.Digit();
      raw::ChannelID_t const channel = hit.Channel();
      
      // The following test is meant to be temporary until the "correct" solution is implemented
      auto const channel_status = channelFilter.GetChannelStatus(channel);
      if (channel_status == filter::ChannelFilter::NOTPHYSICAL) continue;
      if (channel_status >  drawopt->fMaxChannelStatus)         continue;
        
      geo::SigType_t sigType = geo->SignalType(channel);
      geo::View_t    v       = geo->View(channel);
      double const wirePitch = geo->WirePitch(v); // FIXME this assumes all TPC are the same
      std::vector<geo::WireID> wireids = geo->ChannelToWire(channel);
      bool skipchan = true;
      for(auto const& wid : wireids){
	// check that the plane and tpc are the correct ones to draw
	if(wid.planeID() == pid){
	  skipchan = false;
	}
      }
      if (skipchan) continue;
      
      raw::RawDigit::ADCvector_t const& uncompressed = digit_info.Data();
      
      for(auto const& wid : wireids){
	// check that the plane and tpc are the correct ones to draw
	if(wid.planeID() == pid){
        
          // recover the pedestal
          float pedestal = pedestalRetrievalAlg.PedMean(channel);
	  
	  double wire = 1.*wid.Wire;
	  double tick = 0;
	  // get an iterator over the adc values
	  std::vector<short>::const_iterator itr = uncompressed.cbegin(),
	    dend = uncompressed.end();
	  while( itr != dend ){
	    int ticksUsed = 0;
	    double tdcsum = 0.;
	    double adcsum = 0.;
	    while(ticksUsed < ticksPerPoint && itr != dend){
	      tdcsum  += tick;
//          adcsum  += (1.*(*itr)) - fPedestalVec[channel]; // pedestals[plane]; //hit.GetPedestal();
          adcsum  += (1.*(*itr)) - pedestal;
	      ++ticksUsed;
	      tick += 1.;
	      itr++; // this advance of the iterator is sufficient for the external loop too
	    }
	    double adc = adcsum/ticksPerPoint;
	    double tdc = tdcsum/ticksPerPoint;
	    
	    if(std::abs(adc) < drawopt->fMinSignal) continue;
	
	    fRawCharge[plane] += std::abs(adc);

	    double const dQdX = std::abs(adc)/wirePitch/detp->ElectronsToADC();
	    fConvertedCharge[plane] += detp->BirksCorrection(dQdX);
	
	    int    co = 0;
	    double sf = 1.;
	    constexpr double q0 = 1000.0;
	    
	    co = cst->RawQ(sigType).GetColor(adc);
	    if (drawopt->fScaleDigitsByCharge) {
	      sf = std::sqrt(adc/q0);
	      if (sf>1.0) sf = 1.0;
	    }
	    if(wire < minw)
	      minw = wire;
	    if(wire > maxw)
	      maxw = wire;
	    if(tdc < mint)
	      mint = tdc;
	    if(tdc > maxt)
	      maxt = tdc;
	
	    // don't draw boxes for tdc values that don't exist
	    if(tdc > fStartTick+fTicks || tdc < fStartTick) continue;
	    
	    /* FIXME need to find which is the right tdc index
	    BoxInfo_t& boxInfo = BoxInfo[wire * max_ticks + tdc];
	    boxInfo.color = co;
	    boxInfo.scale = sf;
	    */
	    
	    TBox* b1;
	    if(drawopt->fAxisOrientation < 1){
	      b1 = &(view->AddBox(wire-sf*0.5,
				      tdc-sf*0.5*ticksPerPoint,
				      wire+sf*0.5,
				      tdc+sf*0.5*ticksPerPoint));
	      ++nBoxes;
	    }
	    else{
	      b1 = &(view->AddBox(tdc-sf*0.5*ticksPerPoint,
				      wire-sf*0.5,
				      tdc+sf*0.5*ticksPerPoint,
				      wire+sf*0.5));
	      ++nBoxes;
	    }
	    b1->SetFillStyle(1001);
	    b1->SetFillColor(co);    
	    b1->SetBit(kCannotPick);
	    
	    // 	  TBox& b2 = view->AddBox(wire-0.1,tdc-0.1,wire+0.1,tdc+0.1);
	    // 	  b2.SetFillStyle(0);
	    // 	  b2.SetLineColor(15);
	    // 	  b2.SetBit(kCannotPick);
	 
	  }// end loop over samples 
	}// end if in the right plane
      }// end loopo over wireids
    }//end loop over raw hits

    fWireMin[plane] = minw;   
    fWireMax[plane] = maxw;    
    fTimeMin[plane] = mint;    
    fTimeMax[plane] = maxt; 
    
    // now loop over all the bad channels and set them to 0 adc
    for(size_t bc = 0; bc < fBadChannels.size(); ++bc){
      
      geo::SigType_t sigType = geo->SignalType(fBadChannels[bc]);
	
      std::vector<geo::WireID> wireids = geo->ChannelToWire(fBadChannels[bc]);
      
      // check this is the correct plane and tpc
      for( auto const& wid : wireids){
	if(wid.planeID() == pid){
	
	  if(drawopt->fMinSignal > 0) continue;
	
	  int      co = cst->RawQ(sigType).GetColor(0);
	  double wire = 1.*w;
	  
	  for(int iTick = fStartTick; iTick < fStartTick+fTicks;
            iTick += ticksPerPoint)
          {
	    double const tdc = iTick + 0.5*ticksPerPoint;
	  /* FIXME
	    BoxInfo_t& boxInfo = BoxInfo[wire * max_ticks + iTick];
	    boxInfo.color = co;
	    boxInfo.scale = 1.;
	  */
	    if(drawopt->fAxisOrientation < 1){
	      TBox& b1 = view->AddBox(wire-0.5,tdc-0.5*ticksPerPoint,wire+0.5,tdc+0.5*ticksPerPoint);
	      b1.SetFillStyle(1001);
	      b1.SetFillColor(co);    
	      b1.SetBit(kCannotPick);
	    }
	    else{
	      TBox &b1 = view->AddBox(tdc-0.5*ticksPerPoint,wire-0.5,tdc+0.5*ticksPerPoint,wire+0.5);
	      b1.SetFillStyle(1001);
	      b1.SetFillColor(co);    
	      b1.SetBit(kCannotPick);
	    }	  
	  }
	}// end if in the right plane
      }// end loop over wireids
    }// end loop over bad channels    
    
#endif // 0
    
    mf::LogDebug("RawDataDrawer") << __func__ << "(" << std::string(pid)
      << ") added " << nDrawnBoxes
      << " " << fDrawingRange->WireAxis().CellSize()
      << "x" << fDrawingRange->TDCAxis().CellSize()
      << " boxes (out of a grid of " << fDrawingRange->WireAxis().NCells()
      << "x" << fDrawingRange->TDCAxis().NCells() << " cells) covering ( "
      << fDrawingRange->WireAxis().Min() << " -- " << fDrawingRange->WireAxis().Max()
      << " ) wire and ( "
      << fDrawingRange->TDCAxis().Min() << " -- " << fDrawingRange->TDCAxis().Max()
      << " ) tick ranges";
    
  } // RawDataDrawer::RawDigit2D()

  //........................................................................
  int RawDataDrawer::GetRegionOfInterest(int plane,int& minw,int& maxw,int& mint,int& maxt)
  {
    art::ServiceHandle<geo::Geometry> geo;
 
    if((unsigned int)plane>fWireMin.size())
      {mf::LogWarning  ("RawDataDrawer") << " Requested plane " << plane <<" is larger than those available " << std::endl;
	return -1;
      }
  
    minw=fWireMin[plane];
    maxw=fWireMax[plane];
    mint=fTimeMin[plane];
    maxt=fTimeMax[plane];
  
    //make values a bit larger, but make sure they don't go out of bounds 
    minw= (minw-30<0) ? 0 : minw-30;
    mint= (mint-10<0) ? 0 : mint-10;

    maxw= (maxw+10>(int)geo->Nwires(plane)) ? geo->Nwires(plane) : maxw+10;
    maxt= (maxt+10>TotalClockTicks()) ? TotalClockTicks() : maxt+10;
    
    return 0;
  }

  //......................................................................
  void RawDataDrawer::GetChargeSum(int plane,double& charge,double& convcharge)
  {
    charge=fRawCharge[plane]; 
    convcharge=fConvertedCharge[plane];    
    
  }

  //......................................................................
  void RawDataDrawer::FillQHisto(const art::Event& evt,
				                 unsigned int      plane,
				                 TH1F*             histo)
  {

    // Check if we're supposed to draw raw hits at all
    art::ServiceHandle<evd::RawDrawingOptions> drawopt;
    if (drawopt->fDrawRawDataOrCalibWires==1) return;

    art::ServiceHandle<geo::Geometry> geo;
  
    GetRawDigits(evt);
    
    geo::PlaneID pid(drawopt->fCryostat, drawopt->fTPC, plane);
      
    lariov::IChannelStatusProvider const& channelStatus
      = art::ServiceHandle<lariov::IChannelStatusService>()->GetProvider();
    
    //get pedestal conditions
    const lariov::IDetPedestalProvider& pedestalRetrievalAlg = art::ServiceHandle<lariov::IDetPedestalService>()->GetPedestalProvider();

    for (evd::details::RawDigitInfo_t const& digit_info: *digit_cache) {
      raw::RawDigit const& hit = digit_info.Digit();
      raw::ChannelID_t const channel = hit.Channel();
        
      if (!channelStatus.IsPresent(channel)) continue;
      
      // The following test is meant to be temporary until the "correct" solution is implemented
      if (!ProcessChannelWithStatus(channelStatus.Status(channel))) continue;
      
      // to be explicit: we don't cound bad channels in
      if (channelStatus.IsBad(channel)) continue;
      
      std::vector<geo::WireID> wireids = geo->ChannelToWire(channel);
      for(auto const& wid : wireids){
        // check that the plane and tpc are the correct ones to draw
        if (wid.planeID() != pid) continue;

        raw::RawDigit::ADCvector_t const& uncompressed = digit_info.Data();
        
        float const pedestal = pedestalRetrievalAlg.PedMean(channel);

        for(short d: uncompressed)
          histo->Fill(float(d) - pedestal); //pedestals[plane]); //hit.GetPedestal());
        
        // this channel is on the correct plane, don't double count the raw signal
        // if there are more than one wids for the channel
        break;
      }// end loop over wids
    }//end loop over raw hits

  }

  //......................................................................
  void RawDataDrawer::FillTQHisto(const art::Event& evt,
				  unsigned int      plane,
				  unsigned int      wire,
				  TH1F*             histo)
  {

    // Check if we're supposed to draw raw hits at all
    art::ServiceHandle<evd::RawDrawingOptions> drawopt;
    if (drawopt->fDrawRawDataOrCalibWires==1) return;
    
    // make sure we have the raw digits cached
    GetRawDigits(evt);

    if (digit_cache->empty()) return;

    geo::WireID const wireid(drawopt->fCryostat, drawopt->fTPC, plane, wire);
    
    // find the channel
    art::ServiceHandle<geo::Geometry> geom;
    raw::ChannelID_t const channel = geom->PlaneWireToChannel(wireid);
    if (!raw::isValidChannelID(channel)) { // no channel, empty histogram
      mf::LogError("RawDataDrawer") << __func__ << ": no channel associated to "
        << std::string(wireid);
      return;
    } // if no channel
    
    // check the channel status; bad channels are still ok.
    lariov::IChannelStatusProvider const& channelStatus
      = art::ServiceHandle<lariov::IChannelStatusService>()->GetProvider();
    
    if (!channelStatus.IsPresent(channel)) return;
    
    // The following test is meant to be temporary until the "correct" solution is implemented
    if (!ProcessChannelWithStatus(channelStatus.Status(channel))) return;
    
    
    // we accept to see the content of a bad channel, so this is commented out:
    // if (channelStatus.IsBad()) return;
    
    //get pedestal conditions
    const lariov::IDetPedestalProvider& pedestalRetrievalAlg = art::ServiceHandle<lariov::IDetPedestalService>()->GetPedestalProvider();
    
    // find the raw digit
    // (iDigit is an iterator to a evd::details::RawDigitInfo_t)
    evd::details::RawDigitInfo_t const* pDigit
      = digit_cache->FindChannel(channel);
    if (!pDigit) { // this is weird...
      mf::LogWarning("RawDataDrawer") << __func__
        << ": can't find raw digit for channel #" << channel
        << " (" << std::string(wireid) << ")";
      return;
    }
    
    raw::RawDigit::ADCvector_t const& uncompressed = pDigit->Data();
    
    float const pedestal = pedestalRetrievalAlg.PedMean(channel);
    
    for(size_t j = 0; j < uncompressed.size(); ++j)
      histo->Fill(float(j), float(uncompressed[j]) - pedestal); //pedestals[plane]); //hit.GetPedestal());
    
  } // RawDataDrawer::FillTQHisto()

  //......................................................................

  //   void RawDataDrawer::RawDigit3D(const art::Event& evt,
  // 				 evdb::View3D*     view)
  //   {
  //     // Check if we're supposed to draw raw hits at all
  //     art::ServiceHandle<evd::RawDrawingOptions> drawopt;
  //     if (drawopt->fDrawRawOrCalibHits!=0) return;


  //     art::ServiceHandle<geo::Geometry> geom;

  //     HitTower tower;
  //     tower.fQscale = 0.01;

  //     for (unsigned int imod=0; imod<drawopt->fRawDigitModules.size(); ++imod) {
  //       const char* which = drawopt->fRawDigitModules[imod].c_str();

  //       std::vector<raw::RawDigit> rawhits;
  //       GetRawDigits(evt, which, rawhits);

  //       for (unsigned int i=0; i<rawhits.size(); ++i) {
  // 	double t = 0;
  // 	double q = 0;
  // 	t = rawhits[i]->fTDC[0];
  // 	for (unsigned int j=0; j<rawhits[i]->NADC(); ++j) {
  // 	  q += rawhits[i]->ADC(j);
  // 	}
  // 	// Hack for now...
  // 	if (q<=0.0) q = 1+i%10;
      
  // 	// Get the cell geometry for the hit
  // 	int         iplane = cmap->GetPlane(rawhits[i].get());
  // 	int         icell  = cmap->GetCell(rawhits[i].get());
  // 	double      xyz[3];
  // 	double      dpos[3];
  // 	geo::View_t v;
  // 	geom->CellInfo(iplane, icell, &v, xyz, dpos);
      
  // 	switch (drawopt->fRawDigit3DStyle) {
  // 	case 1:
  // 	  //
  // 	  // Render digits as towers
  // 	  //
  // 	  if (v==geo::kX) {
  // 	    tower.AddHit(v, iplane, icell, xyz[0], xyz[2], q,  t);
  // 	  }
  // 	  else if (v==geo::kY) {
  // 	    tower.AddHit(v, iplane, icell, xyz[1], xyz[2], q, t);
  // 	  }
  // 	  else abort();
  // 	  break;
  // 	default:
  // 	  //
  // 	  // Render Digits as boxes 
  // 	  //
  // 	  TPolyLine3D& p = view->AddPolyLine3D(5,kGreen+1,1,2);
  // 	  double sf = std::sqrt(0.01*q);
  // 	  if (v==geo::kX) {
  // 	    double x1 = xyz[0] - sf*dpos[0];
  // 	    double x2 = xyz[0] + sf*dpos[0];
  // 	    double z1 = xyz[2] - sf*dpos[2];
  // 	    double z2 = xyz[2] + sf*dpos[2];
  // 	    p.SetPoint(0, x1, geom->DetHalfHeight(), z1);
  // 	    p.SetPoint(1, x2, geom->DetHalfHeight(), z1);
  // 	    p.SetPoint(2, x2, geom->DetHalfHeight(), z2);
  // 	    p.SetPoint(3, x1, geom->DetHalfHeight(), z2);
  // 	    p.SetPoint(4, x1, geom->DetHalfHeight(), z1);
  // 	  }
  // 	  else if (v==geo::kY) {
  // 	    double y1 = xyz[1] - sf*dpos[1];
  // 	    double y2 = xyz[1] + sf*dpos[1];
  // 	    double z1 = xyz[2] - sf*dpos[2];
  // 	    double z2 = xyz[2] + sf*dpos[2];
  // 	    p.SetPoint(0, geom->DetHalfWidth(), y1, z1);
  // 	    p.SetPoint(1, geom->DetHalfWidth(), y2, z1);
  // 	    p.SetPoint(2, geom->DetHalfWidth(), y2, z2);
  // 	    p.SetPoint(3, geom->DetHalfWidth(), y1, z2);
  // 	    p.SetPoint(4, geom->DetHalfWidth(), y1, z1);
  // 	  }
  // 	  else abort();
  // 	  break;
  // 	} // switch fRawDigit3DStyle    
  //       }//end loop over raw digits
  //     }// end loop over RawDigit modules
  
  //     // Render the towers for that style choice
  //     if (drawopt->fRawDigit3DStyle==1) tower.Draw(view);
  //   }

  //......................................................................    

  void RawDataDrawer::Reset(art::Event const& event) {
    // Prepares for a new event.
    
    // Reset the cache of the raw digits;
    // This looks very much circular, since in the current implementation
    // it is precisely GetRawDigits() that gives the trigger for Reset().
    // In practise the following operation is no-op, since the raw digit cache
    // is by now already aligned with the event, so no update is performed
    // and Reset() is not triggered again.
    // This call is here for the future, if the trigger gets moved from
    // GetRawDigits() to somewhere else, raw digits will be properly updated
    // anyway. Not that necessary anyway.
  //  GetRawDigits(event);
    
    // reset the region of interest
    std::fill(fWireMin.begin(), fWireMin.end(), -1);
    std::fill(fWireMax.begin(), fWireMax.end(), -1);
    std::fill(fTimeMin.begin(), fTimeMin.end(), -1);
    std::fill(fTimeMax.begin(), fTimeMax.end(), -1);
    
  } // RawDataDrawer::GetRawDigits()
  
  
  //......................................................................    

  void RawDataDrawer::GetRawDigits(art::Event const& evt) {
  //  digit_cache->Dump(mf::LogDebug("RawDataDrawer"));
    // update cache
    art::ServiceHandle<evd::RawDrawingOptions> rawopt;
    if (digit_cache->Update(evt, rawopt->fRawDataLabel)) Reset(evt);
  } // RawDataDrawer::GetRawDigits()
  
  
  //......................................................................    
  bool RawDataDrawer::ProcessChannelWithStatus
    (lariov::IChannelStatusProvider::Status_t channel_status) const
  {
    // if we don't have a valid status, we can't reject the channel
    if (!lariov::IChannelStatusProvider::IsValidStatus(channel_status))
      return true;
    
    // is the status "too bad"?
    art::ServiceHandle<evd::RawDrawingOptions> drawopt;
    if (channel_status > drawopt->fMaxChannelStatus) return false;
    if (channel_status < drawopt->fMinChannelStatus) return false;
    
    // no reason to reject it...
    return true;
  } // RawDataDrawer::ProcessChannel()
  
  //----------------------------------------------------------------------------
  namespace details {
    
    //--------------------------------------------------------------------------
    //--- RawDigitInfo_t
    //---
    raw::RawDigit::ADCvector_t const& RawDigitInfo_t::Data() const {
      if (!data.hasData()) UncompressData();
      return *data;
    } // RawDigitInfo_t::Data()
    
    
    void RawDigitInfo_t::Fill(art::Ptr<raw::RawDigit> const& src) {
      data.Clear();
      digit = src;
    } // RawDigitInfo_t::Fill()
    
    
    void RawDigitInfo_t::Clear() {
      data.Clear();
      sample_info.reset();
    }
    
    
    void RawDigitInfo_t::UncompressData() const {
      data.Clear();
      
      if (!digit) return; // no original data, can't do anything
      
      if (digit->Compression() == kNone) {
        // no compression, we can refer to the original data directly
        data.PointToData(digit->ADCs());
      }
      else {
        // data is compressed, need to do the real work
        raw::RawDigit::ADCvector_t samples;
        Uncompress(digit->ADCs(), samples, digit->Compression());
        data.StealData(std::move(samples));
      }
    } // RawDigitInfo_t::UncompressData()
    
    
    void RawDigitInfo_t::CollectSampleInfo() const {
      raw::RawDigit::ADCvector_t const& samples = Data();
      
    //  lar::util::StatCollector<double> stat;
    //  stat.add(samples.begin(), samples.end());
      
      lar::util::MinMaxCollector<raw::RawDigit::ADCvector_t::value_type> stat
        (samples.begin(), samples.end());
      
      sample_info.reset(new SampleInfo_t);
      sample_info->min_charge = stat.min();
      sample_info->max_charge = stat.max();
    //  sample_info->average_charge = stat.Average();
      
    } // RawDigitInfo_t::CollectSampleInfo()
    
    
    RawDigitInfo_t::SampleInfo_t const& RawDigitInfo_t::SampleInfo() const {
      if (!sample_info) CollectSampleInfo();
      return *sample_info;
    } // SampleInfo()
    
    template <typename Stream>
    void RawDigitInfo_t::Dump(Stream&& out) const {
      out << "  digit at " << ((void*) digit.get()) << " on channel #" << digit->Channel()
        << " with " << digit->NADC();
      if (digit->Compression() == kNone) out << " uncompressed data";
      else out << " data items compressed with <" << digit->Compression() << ">";
      if (data.hasData())
        out << " with data (" << data->size() << " samples)";
      else out << " without data";
    } // RawDigitInfo_t::Dump()
    
    //--------------------------------------------------------------------------
    //--- RawDigitCacheClass
    //---
   
    RawDigitInfo_t const* RawDigitCacheClass::FindChannel
      (raw::ChannelID_t channel) const
    {
      auto iDigit = std::find_if(
        digits.cbegin(), digits.cend(), 
        [channel](evd::details::RawDigitInfo_t const& digit)
          { return digit.Channel() == channel; }
        );
      return (iDigit == digits.cend())? nullptr: &*iDigit;
    } // RawDigitCacheClass::FindChannel()
    
    bool RawDigitCacheClass::Update
      (art::Event const& evt, art::InputTag const& label)
    {
      CacheTimestamp_t ts = { evt.id(), label };
      if (isUpToDate(ts)) return false;
      Refill(evt, ts);
      return true;
    } // RawDigitCacheClass::Update()
    
    void RawDigitCacheClass::Refill
      (art::Event const& evt, CacheTimestamp_t const& ts)
    {
      Clear();
      
      art::Handle< std::vector<raw::RawDigit>> rdcol;
      if (!evt.getByLabel(ts.input_label, rdcol)) {
        mf::LogWarning("RawDataDrawer")
          << "no RawDigit collection '" << ts.input_label << "' found";
        return;
      }
      
      digits.resize(rdcol->size());
      for(size_t iDigit = 0; iDigit < rdcol->size(); ++iDigit) {
        art::Ptr<raw::RawDigit> pDigit(rdcol, iDigit);
        digits[iDigit].Fill(pDigit);
        size_t samples = pDigit->Samples();
        if (samples > max_samples) max_samples = samples;
      } // for
      
      timestamp = ts;
      
    } // RawDigitCacheClass::Refill()
    
    
    void RawDigitCacheClass::Invalidate() {
      timestamp.clear();
    } // RawDigitCacheClass::Invalidate()
    
    
    void RawDigitCacheClass::Clear() {
      Invalidate();
      digits.clear();
      max_samples = 0;
    } // RawDigitCacheClass::Clear()
    
    bool RawDigitCacheClass::isUpToDate(CacheTimestamp_t const& ts) const {
      /*
        I am disabling the cache.
        The reason is that I can't reliably determine whether it became invalid.
        My method was to check whether the event ID or the input tag have changed.
        Fine, except that there are situations where the event display triggers
        a complete reread of the event, and therefore the event data (including
        RawDigit) is deleted. Event the art pointers become "corrupted", because
        they seem to cache the pointed address.
        And how can I know that happened? the event ID is not changed, just all
        the event content is gone.
        Need to find out if EventDisplayBase, in its infinite wisdom, has a mean
        to tell me that this slaughter happened.
      */
      return false;
    // return timestamp == ts;
    } // RawDigitCacheClass::isUpToDate()
    
    template <typename Stream>
    void RawDigitCacheClass::Dump(Stream&& out) const {
      out << "Cache at " << ((void*) this)
        << " with time stamp " << std::string(timestamp)
        << " and " << digits.size()
        << " entries (maximum sample: " << max_samples << ");"
        << " data at " << ((void*) digits.data());
      for (RawDigitInfo_t const& digitInfo: digits) {
        out << "\n  ";
        digitInfo.Dump(out);
      } // for
      out << "\n";
    } // RawDigitCacheClass::Dump()
    
    
    //--------------------------------------------------------------------------
    //--- GridAxisClass
    //---
    std::ptrdiff_t GridAxisClass::GetCell(float coord) const {
      return std::ptrdiff_t((coord - min) / cell_size); // truncate
    } // GridAxisClass::GetCell()
    
    
    //--------------------------------------------------------------------------
    bool GridAxisClass::Init(size_t nDiv, float new_min, float new_max) {
      
      min = new_min;
      max = new_max;
      n_cells = std::max(nDiv, size_t(1));
      
      cell_size = Length() / float(n_cells);
      
      return std::isnormal(cell_size);
    } // GridAxisClass::Init()
    
    
    //--------------------------------------------------------------------------
    bool GridAxisClass::SetMinCellSize(float min_size) {
      if (cell_size >= min_size) return false;
      
      // n_cells gets truncated
      n_cells = (size_t) std::max(std::floor(Length() / min_size), 1.0F);
      
      // reevaluate cell size, that might be different than min_size
      // because of n_cells truncation or minimum value
      cell_size = Length() / float(n_cells);
      return true;
    } // GridAxisClass::SetMinCellSize()
    
    
    //--------------------------------------------------------------------------
    bool GridAxisClass::SetMaxCellSize(float max_size) {
      if (cell_size <= max_size) return false;
      
      // n_cells gets rounded up
      n_cells = (size_t) std::max(std::ceil(Length() / max_size), 1.0F);
      
      // reevaluate cell size, that might be different than max_size
      // because of n_cells rounding or minimum value
      cell_size = Length() / float(n_cells);
      return true;
    } // GridAxisClass::SetMaxCellSize()
    
    
    //--------------------------------------------------------------------------
    //--- CellGridClass
    //---
    CellGridClass::CellGridClass(unsigned int nWires, unsigned int nTDC)
      : wire_axis((size_t) nWires, 0., float(nWires))
      , tdc_axis((size_t) nTDC, 0., float(nTDC))
    {
    } // CellGridClass::CellGridClass(int, int)
    
    
    //--------------------------------------------------------------------------
    CellGridClass::CellGridClass(
      float min_wire, float max_wire, unsigned int nWires,
      float min_tdc, float max_tdc, unsigned int nTDC
      )
      : wire_axis((size_t) nWires, min_wire, max_wire)
      , tdc_axis((size_t) nTDC, min_tdc, max_tdc)
    {
    } // CellGridClass::CellGridClass({ float, float, int } x 2)
    
    
    //--------------------------------------------------------------------------
    std::ptrdiff_t CellGridClass::GetCell(float wire, float tick) const {
      std::ptrdiff_t iWireCell = wire_axis.GetCell(wire);
      if (!wire_axis.hasCell(iWireCell)) return std::ptrdiff_t(-1);
      std::ptrdiff_t iTDCCell = tdc_axis.GetCell(tick);
      if (!tdc_axis.hasCell(iTDCCell)) return std::ptrdiff_t(-1);
      return iWireCell * TDCAxis().NCells() + iTDCCell;
    } // CellGridClass::GetCell()
    
    
    //--------------------------------------------------------------------------
    std::tuple<float, float, float, float> CellGridClass::GetCellBox
      (std::ptrdiff_t iCell) const
    {
      // { w1, t1, w2, t2 }
      register size_t const nWireCells = TDCAxis().NCells();
      std::ptrdiff_t iWireCell = (std::ptrdiff_t) (iCell / nWireCells),
        iTDCCell = (std::ptrdiff_t) (iCell % nWireCells);
      
      
      return std::tuple<float, float, float, float>(
        WireAxis().LowerEdge(iWireCell), TDCAxis().LowerEdge(iTDCCell),
        WireAxis().UpperEdge(iWireCell), TDCAxis().UpperEdge(iTDCCell)
        );
    } // CellGridClass::GetCellBox()
    
    
    //--------------------------------------------------------------------------
    
  } // details

} // namespace evd

////////////////////////////////////////////////////////////////////////<|MERGE_RESOLUTION|>--- conflicted
+++ resolved
@@ -82,11 +82,7 @@
 #include "Utilities/StatCollector.h" // lar::util::MinMaxCollector<>
 #include "Geometry/Geometry.h"
 #include "Utilities/LArPropertiesService.h"
-<<<<<<< HEAD
-#include "Utilities/IDetectorPropertiesService.h"
-=======
 #include "Utilities/DetectorPropertiesService.h"
->>>>>>> e2d5e364
 
 
 #include "art/Utilities/InputTag.h"
@@ -512,11 +508,7 @@
         {
           if (adc < 0.) return 0.;
           register double const dQdX = adc / wirePitch / electronsToADC;
-<<<<<<< HEAD
-          dataprov::IDetectorProperties const* detp = lar::providerFrom<util::IDetectorPropertiesService>();
-=======
-          const dataprov::DetectorProperties* detp = lar::providerFrom<util::DetectorPropertiesService>();
->>>>>>> e2d5e364
+          dataprov::DetectorProperties const* detp = lar::providerFrom<util::DetectorPropertiesService>();
           return detp->BirksCorrection(dQdX);
         } // Correct()
       double operator() (float adc) const { return Correct(adc); }
@@ -526,11 +518,7 @@
           art::ServiceHandle<geo::Geometry> geo;
           wirePitch = geo->WirePitch(pid);
 
-<<<<<<< HEAD
-          dataprov::IDetectorProperties const* detp = lar::providerFrom<util::IDetectorPropertiesService>();
-=======
-          const dataprov::DetectorProperties* detp = lar::providerFrom<util::DetectorPropertiesService>();
->>>>>>> e2d5e364
+          dataprov::DetectorProperties const* detp = lar::providerFrom<util::DetectorPropertiesService>();
           electronsToADC = detp->ElectronsToADC();
         } // update()
       
@@ -848,11 +836,7 @@
     
     
 #if 0
-<<<<<<< HEAD
-    const dataprov::IDetectorProperties* detp = art::ServiceHandle<util::IDetectorPropertiesService>()->provider();
-=======
-    const dataprov::DetectorProperties* detp = lar::providerFrom<util::DetectorPropertiesService>();
->>>>>>> e2d5e364
+    const dataprov::DetectorProperties* detp = art::ServiceHandle<util::DetectorPropertiesService>()->provider();
     
     for (evd::details::RawDigitInfo_t& digit_info: digit_cache->digits) {
       raw::RawDigit const& hit = digit_info.Digit();
