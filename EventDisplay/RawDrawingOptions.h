////////////////////////////////////////////////////////////////////////
// $Id: RawDrawingOption.h,v 1.15 2010/08/30 21:33:24 spitz7 Exp $
//
// Display parameters for the raw data
//
// \author brebel@fnal.gov
////////////////////////////////////////////////////////////////////////
#ifndef RAWDRAWINGOPTIONS_H
#define RAWDRAWINGOPTIONS_H
#ifndef __CINT__
#include <string>
#include <vector>

#include "SimpleTypesAndConstants/geo_types.h" // geo::TPCID

#include "fhiclcpp/ParameterSet.h"
#include "art/Framework/Services/Registry/ActivityRegistry.h"
#include "art/Framework/Services/Registry/ServiceHandle.h"
#include "art/Framework/Services/Registry/ServiceMacros.h"
#include "art/Utilities/InputTag.h"

namespace evd {
  /**
   * @brief Display parameters for the raw data
   * 
   * Configuration parameters
   * -------------------------
   * 
   * This is an incomplete list of the supported parameters:
   * - *RoIthresholds* (list of real numbers, default: empty): threshold in ADC
   *   counts for a tick on a wire to be "interesting", thus extending the
   *   region of interest to include it. The thresholds are specified one per
   *   plane; if no threshold is specified for a plane, the threshold for the
   *   last plane is used instead (therefore specifying just one threshold will
   *   apply the same threshold to all planes). If no threshold is specified
   *   at all, the value of 'MinSignal' parameter is used as threshold for all
   *   planes
   * 
   */
  class RawDrawingOptions 
  {
  public:
    RawDrawingOptions(fhicl::ParameterSet const& pset, art::ActivityRegistry& reg);
    ~RawDrawingOptions();

    void reconfigure(fhicl::ParameterSet const& pset);
    
    int          fDrawRawDataOrCalibWires;                 ///< 0 for raw							  
    int    	     fTicksPerPoint;                           ///< number of ticks to include in one point
    int    	     fScaleDigitsByCharge;                     ///< scale the size of the digit by the charge
    double 	     fMinSignal;                               ///< minimum ADC count to display a time bin
    double       fStartTick;                               ///< Starting tick for the display
    double 	     fTicks;                                   ///< number of TDC ticks to display, ie # fTicks past fStartTick
    int    	     fAxisOrientation;                         ///< 0 = TDC values on y-axis, wire number on x-axis, 1 = swapped
    unsigned int fTPC;                                     ///< TPC number to draw, typically set by TWQProjectionView
    unsigned int fCryostat;                                ///< Cryostat number to draw, typically set by TWQProjectionView
    unsigned int fMinChannelStatus;                        ///< Display channels with this status and above
    unsigned int fMaxChannelStatus;                        ///< Display channels with this status and below
<<<<<<< HEAD
    std::string  fRawDataLabel;                            ///< module label that made the raw digits, default is daq
    
    std::vector<float> fRoIthresholds;                     ///< region of interest thresholds, per plane
    
    /// Returns the current TPC as a TPCID
    geo::TPCID   CurrentTPC() const { return geo::TPCID(fCryostat, fTPC); }
    
    /// Returns the region of interest threshold for the specified wire plane
    double RoIthreshold(geo::PlaneID const& planeID) const
      { return RoIthreshold(planeID.Plane); }
    
    /// Returns the region of interest threshold for the specified wire plane
    double RoIthreshold(geo::PlaneID::PlaneID_t plane) const
      {
        return (plane < fRoIthresholds.size())?
          fRoIthresholds[plane]: fRoIthresholds.back();
      } // RoIthreshold(plane number)
    
=======
    art::InputTag fRawDataLabel;                            ///< module label that made the raw digits, default is daq
>>>>>>> 7097628f
  };
}//namespace
#endif // __CINT__
DECLARE_ART_SERVICE(evd::RawDrawingOptions, LEGACY)
#endif
<|MERGE_RESOLUTION|>--- conflicted
+++ resolved
@@ -56,8 +56,7 @@
     unsigned int fCryostat;                                ///< Cryostat number to draw, typically set by TWQProjectionView
     unsigned int fMinChannelStatus;                        ///< Display channels with this status and above
     unsigned int fMaxChannelStatus;                        ///< Display channels with this status and below
-<<<<<<< HEAD
-    std::string  fRawDataLabel;                            ///< module label that made the raw digits, default is daq
+    art::InputTag fRawDataLabel;                           ///< module label that made the raw digits, default is daq
     
     std::vector<float> fRoIthresholds;                     ///< region of interest thresholds, per plane
     
@@ -75,9 +74,6 @@
           fRoIthresholds[plane]: fRoIthresholds.back();
       } // RoIthreshold(plane number)
     
-=======
-    art::InputTag fRawDataLabel;                            ///< module label that made the raw digits, default is daq
->>>>>>> 7097628f
   };
 }//namespace
 #endif // __CINT__
