////////////////////////////////////////////////////////////////////////
// $Id: RawDrawingOption.h,v 1.15 2010/08/30 21:33:24 spitz7 Exp $
//
// Display parameters for the raw data
//
// \author brebel@fnal.gov
////////////////////////////////////////////////////////////////////////
#ifndef RAWDRAWINGOPTIONS_H
#define RAWDRAWINGOPTIONS_H
#ifndef __CINT__
#include <string>
#include <vector>

#include "SimpleTypesAndConstants/geo_types.h" // geo::TPCID

#include "fhiclcpp/ParameterSet.h"
#include "art/Framework/Services/Registry/ActivityRegistry.h"
#include "art/Framework/Services/Registry/ServiceHandle.h"
#include "art/Framework/Services/Registry/ServiceMacros.h"
#include "art/Utilities/InputTag.h"

namespace evd {
  /**
   * @brief Display parameters for the raw data
   * 
   * Configuration parameters
   * -------------------------
   * 
   * This is an incomplete list of the supported parameters:
   * - *RoIthresholds* (list of real numbers, default: empty): threshold in ADC
   *   counts for a tick on a wire to be "interesting", thus extending the
   *   region of interest to include it. The thresholds are specified one per
   *   plane; if no threshold is specified for a plane, the threshold for the
   *   last plane is used instead (therefore specifying just one threshold will
   *   apply the same threshold to all planes). If no threshold is specified
   *   at all, the value of 'MinSignal' parameter is used as threshold for all
   *   planes
   * 
   */
  class RawDrawingOptions 
  {
  public:
    RawDrawingOptions(fhicl::ParameterSet const& pset, art::ActivityRegistry& reg);
    ~RawDrawingOptions();

    void reconfigure(fhicl::ParameterSet const& pset);
    
    int          fDrawRawDataOrCalibWires;                 ///< 0 for raw							  
    int    	     fTicksPerPoint;                           ///< number of ticks to include in one point
    int    	     fScaleDigitsByCharge;                     ///< scale the size of the digit by the charge
    double 	     fMinSignal;                               ///< minimum ADC count to display a time bin
    double       fStartTick;                               ///< Starting tick for the display
    double 	     fTicks;                                   ///< number of TDC ticks to display, ie # fTicks past fStartTick
    int    	     fAxisOrientation;                         ///< 0 = TDC values on y-axis, wire number on x-axis, 1 = swapped
    unsigned int fTPC;                                     ///< TPC number to draw, typically set by TWQProjectionView
    unsigned int fCryostat;                                ///< Cryostat number to draw, typically set by TWQProjectionView
    unsigned int fMinChannelStatus;                        ///< Display channels with this status and above
    unsigned int fMaxChannelStatus;                        ///< Display channels with this status and below
<<<<<<< HEAD
    art::InputTag fRawDataLabel;                           ///< module label that made the raw digits, default is daq
    
    std::vector<float> fRoIthresholds;                     ///< region of interest thresholds, per plane
    
    /// Returns the current TPC as a TPCID
    geo::TPCID   CurrentTPC() const { return geo::TPCID(fCryostat, fTPC); }
    
    /// Returns the region of interest threshold for the specified wire plane
    double RoIthreshold(geo::PlaneID const& planeID) const
      { return RoIthreshold(planeID.Plane); }
    
    /// Returns the region of interest threshold for the specified wire plane
    double RoIthreshold(geo::PlaneID::PlaneID_t plane) const
      {
        return (plane < fRoIthresholds.size())?
          fRoIthresholds[plane]: fRoIthresholds.back();
      } // RoIthreshold(plane number)
    
=======
    bool         fUncompressWithPed;                       ///< Option to uncompress with pedestal. Turned off by default
    art::InputTag fRawDataLabel;                            ///< module label that made the raw digits, default is daq
>>>>>>> ef739552
  };
}//namespace
#endif // __CINT__
DECLARE_ART_SERVICE(evd::RawDrawingOptions, LEGACY)
#endif
<|MERGE_RESOLUTION|>--- conflicted
+++ resolved
@@ -56,8 +56,9 @@
     unsigned int fCryostat;                                ///< Cryostat number to draw, typically set by TWQProjectionView
     unsigned int fMinChannelStatus;                        ///< Display channels with this status and above
     unsigned int fMaxChannelStatus;                        ///< Display channels with this status and below
-<<<<<<< HEAD
     art::InputTag fRawDataLabel;                           ///< module label that made the raw digits, default is daq
+    
+    bool         fUncompressWithPed;                       ///< Option to uncompress with pedestal. Turned off by default
     
     std::vector<float> fRoIthresholds;                     ///< region of interest thresholds, per plane
     
@@ -75,10 +76,6 @@
           fRoIthresholds[plane]: fRoIthresholds.back();
       } // RoIthreshold(plane number)
     
-=======
-    bool         fUncompressWithPed;                       ///< Option to uncompress with pedestal. Turned off by default
-    art::InputTag fRawDataLabel;                            ///< module label that made the raw digits, default is daq
->>>>>>> ef739552
   };
 }//namespace
 #endif // __CINT__
