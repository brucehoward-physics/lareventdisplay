--- conflicted
+++ resolved
@@ -39,22 +39,12 @@
     fRawDataLabel               = pset.get< art::InputTag >("RawDataLabel",        "daq");
     fTPC                        = pset.get< unsigned int>("TPC",                  0    );
     fCryostat                   = pset.get< unsigned int>("Cryostat",             0    );
-<<<<<<< HEAD
-    fMaxChannelStatus           = pset.get< unsigned int>("MaxChannelStatus",     filter::ChannelFilter::DEAD);
+    fMinChannelStatus           = pset.get< unsigned int>("MinChannelStatus",     0    );
+    fMaxChannelStatus           = pset.get< unsigned int>("MaxChannelStatus",     lariov::IChannelStatusProvider::InvalidStatus - 1);
     fRoIthresholds              = pset.get< std::vector<float> >("RoIthresholds", std::vector<float>());
     
-    // Explicit checkt to prevent attempt to display non-physical channels (which will crash display)
-    if (fMaxChannelStatus >= filter::ChannelFilter::NOTPHYSICAL) fMaxChannelStatus = filter::ChannelFilter::NOTPHYSICAL - 1;
-    
     if (fRoIthresholds.empty()) fRoIthresholds.push_back((float) fMinSignal);
-    
-  }  
-=======
-    fMinChannelStatus           = pset.get< unsigned int>("MinChannelStatus",     0    );
-    fMaxChannelStatus           = pset.get< unsigned int>("MaxChannelStatus",     lariov::IChannelStatusProvider::InvalidStatus - 1);
-    
   }
->>>>>>> 7097628f
 }
 
 namespace evd {
