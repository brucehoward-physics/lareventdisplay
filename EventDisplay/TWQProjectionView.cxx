--- conflicted
+++ resolved
@@ -40,13 +40,8 @@
 #include "RecoBase/Seed.h"
 #include "Geometry/Geometry.h"
 #include "Geometry/PlaneGeo.h"
-<<<<<<< HEAD
-#include "Utilities/IDetectorPropertiesService.h"
-#include "Utilities/ILArPropertiesService.h"
-=======
 #include "Utilities/DetectorPropertiesService.h"
 #include "Utilities/LArPropertiesService.h"
->>>>>>> e2d5e364
 #include "art/Framework/Principal/Event.h"
 #include "art/Framework/Services/Registry/ServiceHandle.h"
 
@@ -637,13 +632,8 @@
       double y,z;
 
       art::ServiceHandle<geo::Geometry> geom;
-<<<<<<< HEAD
-      const dataprov::IDetectorProperties* detp = lar::providerFrom<util::IDetectorPropertiesService>();
-      const dataprov::ILArProperties* larp = lar::providerFrom<util::ILArPropertiesService>();
-=======
       const dataprov::DetectorProperties* detp = lar::providerFrom<util::DetectorPropertiesService>();
       const dataprov::LArProperties* larp = lar::providerFrom<util::LArPropertiesService>();
->>>>>>> e2d5e364
       art::ServiceHandle<evd::RawDrawingOptions> rawOpt;
       double ftimetick = detp->SamplingRate()/1000.;
       double larv = detp->DriftVelocity(detp->Efield(), larp->Temperature());
@@ -784,13 +774,8 @@
       double z = 0.;
 
       art::ServiceHandle<geo::Geometry> geom;
-<<<<<<< HEAD
-      const dataprov::IDetectorProperties* detp = lar::providerFrom<util::IDetectorPropertiesService>();
-      //      const dataprov::ILArProperties* larp = lar::providerFrom<util::ILArPropertiesService>();
-=======
       const dataprov::DetectorProperties* detp = lar::providerFrom<util::DetectorPropertiesService>();
       //      const dataprov::LArProperties* larp = lar::providerFrom<util::LArPropertiesService>();
->>>>>>> e2d5e364
       art::ServiceHandle<evd::RawDrawingOptions> rawOpt;
       //double ftimetick = detp->SamplingRate()/1000.;
       //double larv = larp->DriftVelocity(larp->Efield(), larp->Temperature());
@@ -1210,11 +1195,7 @@
   int TWQProjectionView::DrawLine(int plane,util::PxLine &pline)
   {
     art::ServiceHandle<evd::EvdLayoutOptions>     evdlayoutopt;
-<<<<<<< HEAD
-    const dataprov::IDetectorProperties* det = lar::providerFrom<util::IDetectorPropertiesService>();
-=======
     const dataprov::DetectorProperties* det = lar::providerFrom<util::DetectorPropertiesService>();
->>>>>>> e2d5e364
   
     static Float_t w0=-1, t0=-1, w1=-1, t1=-1;
 
@@ -1478,11 +1459,7 @@
       util::PxLine l0 = seedlines.at(seedlines.size()-1);
       util::PxLine l1 = seedlines.at(seedlines.size()-2);
       
-<<<<<<< HEAD
-      const dataprov::IDetectorProperties* det = lar::providerFrom<util::IDetectorPropertiesService>();
-=======
       const dataprov::DetectorProperties* det = lar::providerFrom<util::DetectorPropertiesService>();
->>>>>>> e2d5e364
       
       double x0 = det->ConvertTicksToX(l0.t0, l0.plane, 0,0);
       double x1 = det->ConvertTicksToX(l0.t1, l0.plane, 0,0);
