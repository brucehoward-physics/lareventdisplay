////////////////////////////////////////////////////////////////////////
///
/// \file    TWireProjPad.cxx
/// \brief   Drawing pad for X-Z or Y-Z projections of events
/// \author  messier@indiana.edu
/// \version $Id: TZProjPad.cxx,v 1.2 2010/11/11 18:11:22 p-novaart Exp $
///
////////////////////////////////////////////////////////////////////////
#include <algorithm>

#include "EventDisplay/TWireProjPad.h"
#include "TPad.h"
#include "TH1F.h"
#include "TString.h"
#include "TMarker.h"
#include "TLine.h"
#include "TPolyLine.h"
#include "TClass.h"
#include "TVirtualPad.h"
#include "TCanvas.h"
#include "TList.h"

#include "EventDisplayBase/View2D.h"
#include "EventDisplayBase/EventHolder.h"
#include "Geometry/Geometry.h"
#include "Geometry/PlaneGeo.h"
#include "EventDisplay/GeometryDrawer.h"
#include "EventDisplay/SimulationDrawer.h"
#include "EventDisplay/RawDataDrawer.h"
#include "EventDisplay/RecoBaseDrawer.h"
#include "EventDisplay/HitSelector.h"
#include "EventDisplay/RawDrawingOptions.h"
#include "EventDisplay/RecoDrawingOptions.h"
#include "EventDisplay/EvdLayoutOptions.h"
#include "EventDisplay/Style.h"
#include "TFrame.h"


#include "art/Framework/Services/Registry/ServiceHandle.h"
#include "art/Framework/Principal/Event.h"
#include "Utilities/GeometryUtilities.h"

namespace {
  
  template <typename Stream>
  void DumpPad(Stream&& log, TVirtualPad* pPad) {
    if (!pPad) {
      log << "pad not available";
      return;
    }
    
    log << pPad->IsA()->GetName() << "[" << ((void*) pPad) << "](\"" << pPad->GetName() << "\")";
    TFrame const* pFrame = pPad->GetFrame();
    if (pFrame) {
      double const low_wire = pFrame->GetX1(), high_wire = pFrame->GetX2();
      double const low_tdc = pFrame->GetY1(), high_tdc = pFrame->GetY2();
      double const wire_pixels = pPad->XtoAbsPixel(high_wire) - pPad->XtoAbsPixel(low_wire);
      double const tdc_pixels = -(pPad->YtoAbsPixel(high_tdc) - pPad->YtoAbsPixel(low_tdc));
      log << " has frame spanning wires "
        << low_wire << "-" << high_wire << " and TDC " << low_tdc << "-" << high_tdc
        << " in a window " << wire_pixels << "x" << tdc_pixels << " pixel big";
    }
    else {
      log << " has no frame";
    }

  } // DumpPad()
  
  
  [[gnu::unused]] void DumpPadsInCanvas
    (TVirtualPad* pPad, std::string caller, std::string msg = "")
  {
    mf::LogDebug log(caller);
    if (!msg.empty()) log << msg << ": ";
    if (!pPad) {
      log << "pad not available";
      return;
    }
    
    DumpPad(log, pPad);
    
    TCanvas const* pCanvas = pPad->GetCanvas();
    log << "\nCanvas is: (TCanvas*) (" << ((void*)pPad->GetCanvas())
       << ") with " << pCanvas->GetListOfPrimitives()->GetSize() << " primitives and the following pads:";
    TIterator* pIter = pCanvas->GetListOfPrimitives()->MakeIterator();
    TObject const* pObject;
    while ((pObject = pIter->Next())) {
      if (!pObject->InheritsFrom(TVirtualPad::Class())) continue;
      log << "\n  " << ((pObject == pPad)? '*': '-') << "  ";
      DumpPad(log, (TVirtualPad*) pObject);
    }
    log << "\n";
    delete pIter;
  } // DumpPadsInCanvas()

} // local namespace

namespace evd{

  ///
  /// Create a pad showing a single X-Z or Y-Z projection of the detector
  /// \param nm : Name of the pad
  /// \param ti : Title of the pad
  /// \param x1 : Location of left  edge of pad (0-1)
  /// \param x2 : Location of right edge of pad (0-1)
  /// \param y1 : Location of bottom edge of pad (0-1)
  /// \param y2 : Location of top    edge of pad (0-1)
  /// \param plane : plane number of view
  ///
  TWireProjPad::TWireProjPad(const char* nm,
			     const char* ti,
			     double x1, double x2,
			     double y1, double y2,
			     unsigned int plane)
    : DrawingPad(nm, ti, x1, x2, y1, y2)
    , fPlane(plane)
  {
    
    fCurrentZoom.resize(4);
    
    art::ServiceHandle<geo::Geometry> geo;
    
    this->Pad()->SetBit(kCannotPick);
    // this->Pad()->SetBit(TPad::kCannotMove);
    this->Pad()->cd();
    
    this->Pad()->SetLeftMargin  (0.070);
    this->Pad()->SetRightMargin (0.010);
    
    // how many planes in the detector and 
    // which plane is this one?
    
    unsigned int planes = geo->Nplanes();
    this->Pad()->SetTopMargin   (0.005);
    this->Pad()->SetBottomMargin(0.110);
    
    // there has to be a better way of doing this that does
    // not have a case for each number of planes in a detector
    if(planes == 2 && fPlane > 0){
      this->Pad()->SetTopMargin   (0.110);
      this->Pad()->SetBottomMargin(0.005);
    }
    else if(planes > 2){
      if(fPlane == 1){
	this->Pad()->SetTopMargin   (0.055);
	this->Pad()->SetBottomMargin(0.055);
      }
      else if(fPlane == 2){
	this->Pad()->SetTopMargin   (0.110);
	this->Pad()->SetBottomMargin(0.005);
      }
    }
    
    TString planeNo = "fTWirePlane";
    planeNo += fPlane;
    
    
    TString xtitle = ";Induction Wire;t (tdc)";
    if(geo->Plane(fPlane).SignalType() == geo::kCollection) xtitle = ";Collection Wire;t (tdc)";
    
    unsigned int const nWires = geo->Nwires(fPlane);
    unsigned int const nTicks = RawDataDraw()->TotalClockTicks();
    
    fXLo = -0.005 * (nWires - 1);
    fXHi =  1.005 * (nWires - 1);
    fYLo =  0.990*(unsigned int)(this->RawDataDraw()->StartTick());
    fYHi =  1.005*std::min((unsigned int)(this->RawDataDraw()->StartTick()+nTicks), nTicks);
    
    art::ServiceHandle<evd::RawDrawingOptions> rawopt;
    fOri = rawopt->fAxisOrientation;
    if(fOri > 0){
      fYLo = -0.005 * (nWires - 1);
      fYHi =  1.005 * (nWires - 1);
      fYLo =  0.990*(unsigned int)(this->RawDataDraw()->StartTick());
      fYHi =  1.005*std::min((unsigned int)(this->RawDataDraw()->StartTick()+nTicks), nTicks);
      fXLo = -0.005 * nTicks;
      fXHi =  1.010 * nTicks;
      xtitle = ";t (tdc);InductionWire";
      if(geo->Plane(fPlane).SignalType() == geo::kCollection) xtitle = ";t (tdc);Collection Wire";
    }      
    
    // make the range of the histogram be the biggest extent 
    // in both directions and then use SetRangeUser() to shrink it down
    // that will allow us to change the axes on the fly
    double min = std::min(fXLo, fYLo);
    double max = std::max(fXHi, fYHi);
    
    fHisto = new TH1F(*(fPad->DrawFrame(min, min, max, max)));
    
    fHisto->SetTitleOffset(0.5,"Y");
    fHisto->SetTitleOffset(0.75,"X");
    SetZoomRange(fXLo, fXHi, fYLo, fYHi);
    fHisto->GetYaxis()->SetLabelSize(0.05);
    fHisto->GetYaxis()->CenterTitle();
    fHisto->GetXaxis()->SetLabelSize(0.05);
    fHisto->GetXaxis()->CenterTitle();
    fHisto->Draw("AB");
    
    fView = new evdb::View2D();
  }
  
  //......................................................................
  TWireProjPad::~TWireProjPad() 
  {
    if (fHisto) { delete fHisto; fHisto = 0; }
    if (fView)  { delete fView;  fView  = 0; }
  }
  
  //......................................................................
  void TWireProjPad::Draw(const char* opt) 
  {
    // DumpPadsInCanvas(fPad, "TWireProjPad", "Draw()");
    mf::LogDebug("TWireProjPad") << "Started to draw plane " << fPlane;
    
    ///\todo: Why is kSelectedColor hard coded?
    int kSelectedColor = 4;
    fView->Clear();
	
    // grab the singleton holding the art::Event
    const art::Event *evt = evdb::EventHolder::Instance()->GetEvent();
    if(evt){
      art::ServiceHandle<evd::RecoDrawingOptions> recoOpt;

      this->SimulationDraw()->MCTruthVectors2D(*evt, fView, fPlane);
      
      // the 2D pads have too much detail to be rendered on screen;
      // to act smarter, RawDataDrawer needs to know the range being plotted
      this->RawDataDraw()->   ExtractRange    (fPad, &GetCurrentZoom());
      this->RawDataDraw()->   RawDigit2D      (*evt, fView, fPlane);
      
      this->RecoBaseDraw()->  Wire2D          (*evt, fView, fPlane);
      this->RecoBaseDraw()->  Hit2D           (*evt, fView, fPlane);
      
      if(recoOpt->fUseHitSelector)
        this->RecoBaseDraw()->Hit2D(this->HitSelectorGet()->GetSelectedHits(fPlane),
                                    kSelectedColor,
                                    fView);
   
      this->RecoBaseDraw()->  Cluster2D       (*evt, fView, fPlane);
      this->RecoBaseDraw()->  EndPoint2D      (*evt, fView, fPlane);
      this->RecoBaseDraw()->  Prong2D         (*evt, fView, fPlane);
      this->RecoBaseDraw()->  Vertex2D        (*evt, fView, fPlane);
      this->RecoBaseDraw()->  Seed2D          (*evt, fView, fPlane);
      this->RecoBaseDraw()->  BezierTrack2D   (*evt, fView, fPlane);
      this->RecoBaseDraw()->  OpFlash2D       (*evt, fView, fPlane);
      this->RecoBaseDraw()->  Event2D         (*evt, fView, fPlane);
      
    //  DumpPadsInCanvas(fPad, "TWireProjPad", "Before UpdatePad()");
      UpdatePad();
    } // if (evt)

    // DumpPadsInCanvas(fPad, "TWireProjPad", "Before ClearandUpdatePad()");
    ClearandUpdatePad();
    
    // DumpPadsInCanvas(fPad, "TWireProjPad", "After ClearandUpdatePad()");
       
    // check if we need to swap the axis ranges
    art::ServiceHandle<evd::RawDrawingOptions> rawopt;
    if(fOri != rawopt->fAxisOrientation){
      fOri = rawopt->fAxisOrientation;
      double max = fXHi;
      double min = fXLo;
      fXHi = fYHi;
      fXLo = fYLo;
      fYHi = max;
      fYLo = min;
      
      SetZoomRange(fXLo, fXHi, fYLo, fYHi);
      
      TString xtitle = fHisto->GetXaxis()->GetTitle();
      fHisto->GetXaxis()->SetTitle(fHisto->GetYaxis()->GetTitle());
      fHisto->GetYaxis()->SetTitle(xtitle);
    }

    if (fPlane > 0) fHisto->Draw("X+");
    else            fHisto->Draw("");

      
    // Check if we should zoom the displays;
    // if there is no event, we have no clue about the regiun of interest
    // and therefore we don't touch anything
    if (opt==0 && evt) {
      //       if (drawopt->fAutoZoom) this->AutoZoom();
      //       else                    this->ShowFull();
      this->ShowFull();
    }
    
    mf::LogDebug("TWireProjPad") << "Started rendering plane " << fPlane;
    
    fView->Draw();

    mf::LogDebug("TWireProjPad")
      << "Drawing of plane " << fPlane << " completed";
  }

  //......................................................................
  void TWireProjPad::ClearHitList()
  {
    art::ServiceHandle<evd::RecoDrawingOptions> recoOpt;
    if(recoOpt->fUseHitSelector){
      this->HitSelectorGet()->ClearHitList(fPlane);
      this->Draw();
    }

    return;
  }

  //......................................................................

  ///
  /// Automatically zoom the view to a size just larger than the
  /// events. Also ensures that the aspect ratio is the same for the XZ
  /// and YZ projections.
  ///
  //   void TWireProjPad::AutoZoom()
  //   {
  //     double xmin, ymin, zmin;
  //     double xmax, ymax, zmax;
  //     this->RawDataDraw()->GetLimits(&xmin, &xmax, 
  // 				   &ymin, &ymax, 
  // 				   &zmin, &zmax);
  //     double dx = xmax-xmin;
  //     double dy = ymax-ymin;
  //     double dz = zmax-zmin;
  
  //     if (dx<dy) dx = dy;
  //     else       dy = dx;
  //     xmin = 0.5*(xmin+xmax)-0.6*dx;
  //     xmax = 0.5*(xmin+xmax)+0.6*dx;
  //     ymin = 0.5*(ymin+ymax)-0.6*dy;
  //     ymax = 0.5*(ymin+ymax)+0.6*dy;
  //     zmin -= 0.1*dz;
  //     zmax += 0.1*dz;
  
  //     fHisto->GetXaxis()->SetRangeUser(zmin,zmax);
  //     if (fXorY==kX) fHisto->GetYaxis()->SetRangeUser(xmin,xmax);
  //     else           fHisto->GetYaxis()->SetRangeUser(ymin,ymax);
  //   }

  //......................................................................
  // the override parameter is needed to unzoom to full range when the fAutoZoomInterest is on. 

  void TWireProjPad::ShowFull(int override)
  {
    art::ServiceHandle<geo::Geometry> g;
    
    // x values are wire numbers, y values are ticks of the clock
    int xmin = fXLo;
    int xmax = fXHi;
    int ymax = fYHi;
    int ymin = fYLo;
    
    art::ServiceHandle<evd::EvdLayoutOptions> evdlayoutopt;
    art::ServiceHandle<evd::RawDrawingOptions> rawopt;
    
    if(evdlayoutopt->fAutoZoomInterest && !override){
      int test=0;
      if(rawopt->fDrawRawDataOrCalibWires == 0)
	test=RawDataDraw()->GetRegionOfInterest((int)fPlane,xmin,xmax,ymin,ymax);
      else
	test=RecoBaseDraw()->GetRegionOfInterest((int)fPlane,xmin,xmax,ymin,ymax);
    
      if(test==-1) return;     
    }
	
    SetZoomRange(xmin, xmax, ymin, ymax);

    return;
  }

  //......................................................................
  void TWireProjPad::GetWireRange(int* i1, int* i2) const 
  {
    if(fOri < 1){
      *i1 = fHisto->GetXaxis()->GetFirst();
      *i2 = fHisto->GetXaxis()->GetLast();
    }
    else{
      *i1 = fHisto->GetYaxis()->GetFirst();
      *i2 = fHisto->GetYaxis()->GetLast();
    }
    
    return;
  }

  //......................................................................
  // Set the X axis range only
  //
  void TWireProjPad::SetWireRange(int i1, int i2)
  {
    if(fOri < 1){
      fHisto->GetXaxis()->SetRange(i1,i2);
    }
    else{
      fHisto->GetYaxis()->SetRange(i1,i2);
    }
    fCurrentZoom[0] = i1;
    fCurrentZoom[1] = i2;

    return;
  }

  //......................................................................
  // Set the visible range of the wire / time view
  //
  void TWireProjPad::SetZoomRange(int i1, int i2,int y1, int y2)
  {
    mf::LogDebug("TWireProjPad")
      << "SetZoomRange(" << i1 << ", " << i2 << ", " << y1 << ", " << y2
      << ") on plane #" << fPlane;
    
    fHisto->GetXaxis()->SetRangeUser(i1,i2);
    fHisto->GetYaxis()->SetRangeUser(y1,y2);
    fCurrentZoom[0]=i1;
    fCurrentZoom[1]=i2;
    fCurrentZoom[2]=y1;
    fCurrentZoom[3]=y2;
  }
  //......................................................................
  // Set the visible range of the wire / time view from the view
  //
  void TWireProjPad::SetZoomFromView() {
    TAxis const& xaxis = *(fHisto->GetXaxis());
    fCurrentZoom[0] = xaxis.GetBinLowEdge(xaxis.GetFirst());
    fCurrentZoom[1] = xaxis.GetBinUpEdge(xaxis.GetLast());
    fCurrentZoom[2] = fHisto->GetMinimum();
    fCurrentZoom[3] = fHisto->GetMaximum();
    LOG_DEBUG("TWireProjPad") << "Zoom set to wires ("
      << fCurrentZoom[0] << "; " << fCurrentZoom[1] << " ), tick ("
      << fCurrentZoom[2] << "; " << fCurrentZoom[3] << ") for plane #"
      << fPlane;
  } // TWireProjPad::SetZoomFromView()
  //......................................................................
  void TWireProjPad::SaveHitList(double i1, 
				 double i2,
				 double y1, 
				 double y2, 
				 double distance, 
				 const char* zoom_opt,
				 bool good_plane)
  {  
    const art::Event *evt = evdb::EventHolder::Instance()->GetEvent();
    if(evt){
      art::ServiceHandle<evd::RecoDrawingOptions> recoopt;
      if(recoopt->fUseHitSelector){
	this->HitSelectorGet()->SaveHits(*evt, fView, fPlane, i1, i2, y1, y2, distance, good_plane);
	this->Draw(zoom_opt);
      }
    }

    return;
  }

  /////////////////////////////////////////////////
  // Pass the seed list onwards to InfoTransfer
  //
  double TWireProjPad::SaveSeedList(std::vector< util::PxLine > seedlines, 
				    double distance)
  {
    double KineticEnergy = util::kBogusD;
    const art::Event *evt = evdb::EventHolder::Instance()->GetEvent();
    if(evt){
      art::ServiceHandle<evd::RecoDrawingOptions> recoopt;
      if(recoopt->fUseHitSelector)
	KineticEnergy = this->HitSelectorGet()->SaveSeedLines(*evt, fView,seedlines, distance);
    }
    return KineticEnergy;
  }

  //......................................................................
  void TWireProjPad::SelectOneHit(double x, 
				  double y, 
				  const char* zoom_opt)
  {
  
    const art::Event *evt = evdb::EventHolder::Instance()->GetEvent();
    if(evt){
      art::ServiceHandle<evd::RecoDrawingOptions> recoopt;
      if(recoopt->fUseHitSelector){
	this->HitSelectorGet()->ChangeHit(*evt, fView, fPlane,x,y);
	this->Draw(zoom_opt);
      }
    }
    
    return;
  }
  
  //......................................................................
  void TWireProjPad::ClearandUpdatePad()
  {
    fPad->Clear(); 
    this->UpdatePad(); 

    return;
  }

  //......................................................................
  void TWireProjPad::UpdatePad(){
    fPad->cd();
    fPad->Modified();
    fPad->Update();
    fPad->GetFrame()->SetBit(TPad::kCannotMove,true);
    fPad->SetBit(TPad::kCannotMove,true);

    return;
  }
  
  //......................................................................
  void TWireProjPad::DrawLinesinView(std::vector< util::PxLine > lines,
				     bool deleting, 
				     const char * zoom_opt)
  {

    art::ServiceHandle<evd::EvdLayoutOptions>    evdlayoutopt;
<<<<<<< HEAD
    dataprov::IDetectorProperties const* det = lar::providerFrom<util::IDetectorPropertiesService>();
=======
    const dataprov::DetectorProperties* det = lar::providerFrom<util::DetectorPropertiesService>();
>>>>>>> e2d5e364

    fPad->cd();
    if(deleting) {
      fPad->Clear();
      this->Draw(zoom_opt);
    }
    else {
      fView->Clear();
      fView->Draw();
    }
  
    mf::LogVerbatim("TWireProjPad") << "Drawing " << lines.size() <<" lines";
  
    for(size_t is = 0; is < lines.size(); ++is){
      if(fPlane!=lines[is].plane)
	continue;
      
      TLine& l = fView->AddLine(lines[is].w0,lines[is].t0,lines[is].w1,lines[is].t1);
      
      fView->Draw();
      evd::Style::FromPDG(l,11);
     
      // In Seed mode, colour of "sealed" seeds to green
      if(evdlayoutopt->fMakeSeeds){
	if( ( (lines.size()%3)==0 ) ||
	    ( is < ( lines.size()-(lines.size()%3) )  )) {
	  l.SetLineColor(kGreen);	      
	}	  
	else
	  l.SetLineColor(kRed);
      }
    } 
  
    // Seed mode guide lines
  
    if(evdlayoutopt->fMakeSeeds){
      TLine &lg1 = fView->AddLine(0,0,0,0);
      fView->Draw();
      TLine &lg0 = fView->AddLine(0,0,0,0);
      fView->Draw();
      lg1.SetLineStyle(kDashed);
      lg0.SetLineStyle(kDashed);      
      lg0.SetLineWidth(1);
      lg1.SetLineWidth(1);
      lg0.SetLineColor(kGray);
      lg1.SetLineColor(kGray);
      lg0.SetBit(kCannotPick);
      lg1.SetBit(kCannotPick);
	
      if((lines.size()%3)==1){
	mf::LogVerbatim("TWireProjPad") << "adding guide lines";
	util::PxLine TopLine = lines.at(lines.size()-1);
	lg0.SetX1(1);
	lg0.SetX2(5000);

	double TopT0 = det->ConvertXToTicks(det->ConvertTicksToX(TopLine.t0,TopLine.plane,0,0),fPlane,0,0); 
	double TopT1 = det->ConvertXToTicks(det->ConvertTicksToX(TopLine.t1,TopLine.plane,0,0),fPlane,0,0); 

	lg0.SetY1(TopT0);
	lg0.SetY2(TopT0);

	lg1.SetX1(1);
	lg1.SetX2(5000);
	  
	lg1.SetY1(TopT1);
	lg1.SetY2(TopT1);
	  
	
      }
    }
    fView->Draw();
    UpdatePad();
    fView->Draw();
  
    return;
  }

  ////////////////////////////////////////////
  //
  // This method creates and draws a curve on 
  // each view, given the seeds selected by
  // the user in the HitSelector.
  //
  // The return value is the length of the 3D
  // track
  //
  double TWireProjPad::UpdateSeedCurve(std::vector<recob::Seed> SeedVec, int plane)
  {
    mf::LogVerbatim("TWireProjPad") <<"running updateseedcurve for plane " << plane;
    fView->Draw();
    UpdatePad();
    int N=100;

    double ReturnVal=0;
  
    // For some reason, this line is needed to prevent lines being drawn twice
    //  TPolyLine& pldummy1 = fView->AddPolyLine(2,kBlue,1,0);
    // pldummy1.SetPoint(0,0,0);
    // pldummy1.SetPoint(1,0,0);
 
    int c=0; int t=0;
    int LastGoodValue=0;
    double ticks[3];
    double projpt[3]; 

    if(SeedVec.size() > 1){
      TPolyLine& pl = fView->AddPolyLine(N,kOrange+9,2,0);
      fView->Draw();
        
      trkf::BezierTrack BTrack(SeedVec);
      
      for(int i = 0; i != N; ++i){
	try{
	  BTrack.GetProjectedPointUVWT(float(i)/N,projpt,ticks,c,t );
	  LastGoodValue=i;
	  LOG_DEBUG("TWireProjPad") << i << " ";
	}
	catch(cet::exception excp){
	  BTrack.GetProjectedPointUVWT(float(LastGoodValue)/N, projpt, ticks, c, t);
	}
	  
	double x = projpt[plane];
	double y = ticks[plane];
	pl.SetPoint(i,x,y);
	  
	if(LastGoodValue!=i){
	  TMarker& mrk = fView->AddMarker(x, y, 3, 34, 1.5);
	  mrk.SetMarkerColor(3);
	}
      }
      ReturnVal =  BTrack.GetLength();
    }
    else
      ReturnVal=0;

    fView->Draw();
    UpdatePad();
  
    return ReturnVal;
  }
  
}// namespace
////////////////////////////////////////////////////////////////////////




<|MERGE_RESOLUTION|>--- conflicted
+++ resolved
@@ -512,11 +512,7 @@
   {
 
     art::ServiceHandle<evd::EvdLayoutOptions>    evdlayoutopt;
-<<<<<<< HEAD
-    dataprov::IDetectorProperties const* det = lar::providerFrom<util::IDetectorPropertiesService>();
-=======
-    const dataprov::DetectorProperties* det = lar::providerFrom<util::DetectorPropertiesService>();
->>>>>>> e2d5e364
+    dataprov::DetectorProperties const* det = lar::providerFrom<util::DetectorPropertiesService>();
 
     fPad->cd();
     if(deleting) {
